/*
 * Licensed to the Apache Software Foundation (ASF) under one or more
 * contributor license agreements. See the NOTICE file distributed with
 * this work for additional information regarding copyright ownership.
 * The ASF licenses this file to You under the Apache License, Version 2.0
 * (the "License"); you may not use this file except in compliance with
 * the License. You may obtain a copy of the License at
 *
 *    http://www.apache.org/licenses/LICENSE-2.0
 *
 * Unless required by applicable law or agreed to in writing, software
 * distributed under the License is distributed on an "AS IS" BASIS,
 * WITHOUT WARRANTIES OR CONDITIONS OF ANY KIND, either express or implied.
 * See the License for the specific language governing permissions and
 * limitations under the License.
 */
package org.apache.kafka.tools.consumer.group;

<<<<<<< HEAD
import kafka.utils.TestUtils;
=======
import kafka.test.ClusterConfig;
import kafka.test.ClusterInstance;
import kafka.test.annotation.ClusterTemplate;
import kafka.test.junit.ClusterTestExtensions;
import org.apache.kafka.clients.CommonClientConfigs;
import org.apache.kafka.clients.admin.Admin;
import org.apache.kafka.clients.admin.AdminClientConfig;
import org.apache.kafka.clients.admin.NewTopic;
>>>>>>> 0971924e
import org.apache.kafka.clients.consumer.Consumer;
import org.apache.kafka.clients.consumer.ConsumerConfig;
import org.apache.kafka.clients.consumer.ConsumerRecords;
import org.apache.kafka.clients.consumer.GroupProtocol;
import org.apache.kafka.clients.consumer.KafkaConsumer;
import org.apache.kafka.clients.producer.KafkaProducer;
import org.apache.kafka.clients.producer.ProducerConfig;
import org.apache.kafka.clients.producer.ProducerRecord;
import org.apache.kafka.common.TopicPartition;
import org.apache.kafka.common.protocol.Errors;
import org.apache.kafka.common.serialization.ByteArrayDeserializer;
import org.apache.kafka.common.serialization.ByteArraySerializer;
import org.apache.kafka.coordinator.group.GroupCoordinatorConfig;
import org.junit.jupiter.api.Assertions;
import org.junit.jupiter.api.Tag;
import org.junit.jupiter.api.extension.ExtendWith;

import java.time.Duration;
import java.util.Collections;
<<<<<<< HEAD
=======
import java.util.HashMap;
import java.util.List;
>>>>>>> 0971924e
import java.util.Map;
import java.util.Map.Entry;
import java.util.Properties;

import static org.apache.kafka.test.TestUtils.DEFAULT_MAX_WAIT_MS;
import static org.junit.jupiter.api.Assertions.assertDoesNotThrow;
import static org.junit.jupiter.api.Assertions.assertEquals;
import static org.junit.jupiter.api.Assertions.assertNull;

@Tag("integration")
@ExtendWith(ClusterTestExtensions.class)
public class DeleteOffsetsConsumerGroupCommandIntegrationTest {
    public static final String TOPIC_PREFIX = "foo.";
    public static final String GROUP_PREFIX = "test.group.";
    private final ClusterInstance clusterInstance;

    DeleteOffsetsConsumerGroupCommandIntegrationTest(ClusterInstance clusterInstance) {
        this.clusterInstance = clusterInstance;
    }

    private static List<ClusterConfig> generator() {
        return ConsumerGroupCommandTestUtils.generator();
    }

    @ClusterTemplate("generator")
    public void testDeleteOffsetsNonExistingGroup() {
        String group = "missing.group";
        String topic = "foo:1";
<<<<<<< HEAD
        ConsumerGroupCommand.ConsumerGroupService service = getConsumerGroupService(getArgs(group, topic));

        Entry<Errors, Map<TopicPartition, Throwable>> res = service.deleteOffsets(group, Collections.singletonList(topic));
        assertEquals(Errors.GROUP_ID_NOT_FOUND, res.getKey());
=======
        try (ConsumerGroupCommand.ConsumerGroupService consumerGroupService = consumerGroupService(getArgs(group, topic))) {
            Entry<Errors, Map<TopicPartition, Throwable>> res = consumerGroupService.deleteOffsets(group, Collections.singletonList(topic));
            assertEquals(Errors.GROUP_ID_NOT_FOUND, res.getKey());
        }
>>>>>>> 0971924e
    }

    @ClusterTemplate("generator")
    public void testDeleteOffsetsOfStableConsumerGroupWithTopicPartition() {
        for (GroupProtocol groupProtocol : clusterInstance.supportedGroupProtocols()) {
            String topic = TOPIC_PREFIX + groupProtocol.name();
            String group = GROUP_PREFIX + groupProtocol.name();
            createTopic(topic);
            Runnable validateRunnable = getValidateRunnable(topic, group, 0, 0, Errors.GROUP_SUBSCRIBED_TO_TOPIC);
            testWithConsumerGroup(topic, group, groupProtocol, true, validateRunnable);
            removeTopic(topic);
        }
    }

    @ClusterTemplate("generator")
    public void testDeleteOffsetsOfStableConsumerGroupWithTopicOnly() {
        for (GroupProtocol groupProtocol : clusterInstance.supportedGroupProtocols()) {
            String topic = TOPIC_PREFIX + groupProtocol.name();
            String group = GROUP_PREFIX + groupProtocol.name();
            createTopic(topic);
            Runnable validateRunnable = getValidateRunnable(topic, group, -1, 0, Errors.GROUP_SUBSCRIBED_TO_TOPIC);
            testWithConsumerGroup(topic, group, groupProtocol, true, validateRunnable);
            removeTopic(topic);
        }
    }

    @ClusterTemplate("generator")
    public void testDeleteOffsetsOfStableConsumerGroupWithUnknownTopicPartition() {
        for (GroupProtocol groupProtocol : clusterInstance.supportedGroupProtocols()) {
            String topic = TOPIC_PREFIX + groupProtocol.name();
            String group = GROUP_PREFIX + groupProtocol.name();
            Runnable validateRunnable = getValidateRunnable("foobar", group, 0, 0, Errors.UNKNOWN_TOPIC_OR_PARTITION);
            testWithConsumerGroup(topic, group, groupProtocol, true, validateRunnable);
        }
    }

    @ClusterTemplate("generator")
    public void testDeleteOffsetsOfStableConsumerGroupWithUnknownTopicOnly() {
        for (GroupProtocol groupProtocol : clusterInstance.supportedGroupProtocols()) {
            String topic = TOPIC_PREFIX + groupProtocol.name();
            String group = GROUP_PREFIX + groupProtocol.name();
            Runnable validateRunnable = getValidateRunnable("foobar", group, -1, -1, Errors.UNKNOWN_TOPIC_OR_PARTITION);
            testWithConsumerGroup(topic, group, groupProtocol, true, validateRunnable);
        }
    }

    @ClusterTemplate("generator")
    public void testDeleteOffsetsOfEmptyConsumerGroupWithTopicPartition() {
        for (GroupProtocol groupProtocol : clusterInstance.supportedGroupProtocols()) {
            String topic = TOPIC_PREFIX + groupProtocol.name();
            String group = GROUP_PREFIX + groupProtocol.name();
            createTopic(topic);
            Runnable validateRunnable = getValidateRunnable(topic, group, 0, 0, Errors.NONE);
            testWithConsumerGroup(topic, group, groupProtocol, false, validateRunnable);
            removeTopic(topic);
        }
    }

    @ClusterTemplate("generator")
    public void testDeleteOffsetsOfEmptyConsumerGroupWithTopicOnly() {
        for (GroupProtocol groupProtocol : clusterInstance.supportedGroupProtocols()) {
            String topic = TOPIC_PREFIX + groupProtocol.name();
            String group = GROUP_PREFIX + groupProtocol.name();
            createTopic(topic);
            Runnable validateRunnable = getValidateRunnable(topic, group, -1, 0, Errors.NONE);
            testWithConsumerGroup(topic, group, groupProtocol, false, validateRunnable);
            removeTopic(topic);
        }
    }

    @ClusterTemplate("generator")
    public void testDeleteOffsetsOfEmptyConsumerGroupWithUnknownTopicPartition() {
        for (GroupProtocol groupProtocol : clusterInstance.supportedGroupProtocols()) {
            String topic = TOPIC_PREFIX + groupProtocol.name();
            String group = GROUP_PREFIX + groupProtocol.name();
            Runnable validateRunnable = getValidateRunnable("foobar", group, 0, 0, Errors.UNKNOWN_TOPIC_OR_PARTITION);
            testWithConsumerGroup(topic, group, groupProtocol, false, validateRunnable);
        }
    }

    @ClusterTemplate("generator")
    public void testDeleteOffsetsOfEmptyConsumerGroupWithUnknownTopicOnly() {
<<<<<<< HEAD
        testWithEmptyConsumerGroup("foobar", -1, -1, Errors.UNKNOWN_TOPIC_OR_PARTITION);
    }

    private void testWithStableConsumerGroup(String inputTopic,
                                            int inputPartition,
                                            int expectedPartition,
                                            Errors expectedError) {
        testWithConsumerGroup(
            this::withStableConsumerGroup,
            inputTopic,
            inputPartition,
            expectedPartition,
            expectedError);
    }

    private void testWithEmptyConsumerGroup(String inputTopic,
                                           int inputPartition,
                                           int expectedPartition,
                                           Errors expectedError) {
        testWithConsumerGroup(
            this::withEmptyConsumerGroup,
            inputTopic,
            inputPartition,
            expectedPartition,
            expectedError);
    }

    private void testWithConsumerGroup(java.util.function.Consumer<Runnable> withConsumerGroup,
                                       String inputTopic,
                                       int inputPartition,
                                       int expectedPartition,
                                       Errors expectedError) {
        produceRecord();
        withConsumerGroup.accept(() -> {
            String topic = inputPartition >= 0 ? inputTopic + ":" + inputPartition : inputTopic;
            ConsumerGroupCommand.ConsumerGroupService service = getConsumerGroupService(getArgs(GROUP, topic));
            Entry<Errors, Map<TopicPartition, Throwable>> res = service.deleteOffsets(GROUP, Collections.singletonList(topic));
            Errors topLevelError = res.getKey();
            Map<TopicPartition, Throwable> partitions = res.getValue();
            TopicPartition tp = new TopicPartition(inputTopic, expectedPartition);
            // Partition level error should propagate to top level, unless this is due to a missed partition attempt.
            if (inputPartition >= 0) {
                assertEquals(expectedError, topLevelError);
            }
            if (expectedError == Errors.NONE)
                assertNull(partitions.get(tp));
            else
                assertEquals(expectedError.exception(), partitions.get(tp).getCause());
        });
    }

    private void produceRecord() {
        KafkaProducer<byte[], byte[]> producer = createProducer(new Properties());
        try {
            producer.send(new ProducerRecord<>(TOPIC, 0, null, null)).get();
        } catch (ExecutionException | InterruptedException e) {
            throw new RuntimeException(e);
        } finally {
            Utils.closeQuietly(producer, "producer");
=======
        for (GroupProtocol groupProtocol : clusterInstance.supportedGroupProtocols()) {
            String topic = TOPIC_PREFIX + groupProtocol.name();
            String group = GROUP_PREFIX + groupProtocol.name();
            Runnable validateRunnable = getValidateRunnable("foobar", group, -1, -1, Errors.UNKNOWN_TOPIC_OR_PARTITION);
            testWithConsumerGroup(topic, group, groupProtocol, false, validateRunnable);
>>>>>>> 0971924e
        }
    }

    private String[] getArgs(String group, String topic) {
        return new String[] {
            "--bootstrap-server", clusterInstance.bootstrapServers(),
            "--delete-offsets",
            "--group", group,
            "--topic", topic
        };
    }

    private static ConsumerGroupCommand.ConsumerGroupService consumerGroupService(String[] args) {
        return new ConsumerGroupCommand.ConsumerGroupService(
            ConsumerGroupCommandOptions.fromArgs(args),
            Collections.singletonMap(AdminClientConfig.RETRIES_CONFIG, Integer.toString(Integer.MAX_VALUE))
        );
    }

    private Runnable getValidateRunnable(String inputTopic,
                                         String inputGroup,
                                         int inputPartition,
                                         int expectedPartition,
                                         Errors expectedError) {
        return () -> {
            String topic = inputPartition >= 0 ? inputTopic + ":" + inputPartition : inputTopic;
            try (ConsumerGroupCommand.ConsumerGroupService consumerGroupService = consumerGroupService(getArgs(inputGroup, topic))) {
                Entry<Errors, Map<TopicPartition, Throwable>> res = consumerGroupService.deleteOffsets(inputGroup, Collections.singletonList(topic));
                Errors topLevelError = res.getKey();
                Map<TopicPartition, Throwable> partitions = res.getValue();
                TopicPartition tp = new TopicPartition(inputTopic, expectedPartition);
                // Partition level error should propagate to top level, unless this is due to a missed partition attempt.
                if (inputPartition >= 0) {
                    assertEquals(expectedError, topLevelError);
                }
                if (expectedError == Errors.NONE)
                    assertNull(partitions.get(tp));
                else
                    assertEquals(expectedError.exception(), partitions.get(tp).getCause());
            }
        };
    }
    private void testWithConsumerGroup(String inputTopic,
                                       String inputGroup,
                                       GroupProtocol groupProtocol,
                                       boolean isStable,
                                       Runnable validateRunnable) {
        produceRecord(inputTopic);
        try (Consumer<byte[], byte[]> consumer = createConsumer(inputGroup, groupProtocol)) {
            consumer.subscribe(Collections.singletonList(inputTopic));
            ConsumerRecords<byte[], byte[]> records = consumer.poll(Duration.ofMillis(DEFAULT_MAX_WAIT_MS));
            Assertions.assertNotEquals(0, records.count());
            consumer.commitSync();
            if (isStable) {
                validateRunnable.run();
            }
        }
        if (!isStable) {
            validateRunnable.run();
        }
    }

    private void produceRecord(String topic) {
        try (KafkaProducer<byte[], byte[]> producer = createProducer()) {
            assertDoesNotThrow(() -> producer.send(new ProducerRecord<>(topic, 0, null, null)).get());
        }
    }

    private KafkaProducer<byte[], byte[]> createProducer() {
        Properties config = new Properties();
        config.putIfAbsent(ProducerConfig.BOOTSTRAP_SERVERS_CONFIG, clusterInstance.bootstrapServers());
        config.putIfAbsent(ProducerConfig.ACKS_CONFIG, "-1");
        config.putIfAbsent(ProducerConfig.KEY_SERIALIZER_CLASS_CONFIG, ByteArraySerializer.class.getName());
        config.putIfAbsent(ProducerConfig.VALUE_SERIALIZER_CLASS_CONFIG, ByteArraySerializer.class.getName());

        return new KafkaProducer<>(config);
    }

    private Consumer<byte[], byte[]> createConsumer(String group, GroupProtocol groupProtocol) {
        Map<String, Object> consumerConfig = new HashMap<>();
        consumerConfig.putIfAbsent(ConsumerConfig.BOOTSTRAP_SERVERS_CONFIG, clusterInstance.bootstrapServers());
        consumerConfig.putIfAbsent(ConsumerConfig.GROUP_PROTOCOL_CONFIG, groupProtocol.name());
        consumerConfig.putIfAbsent(ConsumerConfig.AUTO_OFFSET_RESET_CONFIG, "earliest");
        consumerConfig.putIfAbsent(ConsumerConfig.GROUP_ID_CONFIG, group);
        consumerConfig.putIfAbsent(ConsumerConfig.KEY_DESERIALIZER_CLASS_CONFIG, ByteArrayDeserializer.class.getName());
        consumerConfig.putIfAbsent(ConsumerConfig.VALUE_DESERIALIZER_CLASS_CONFIG, ByteArrayDeserializer.class.getName());
        // Increase timeouts to avoid having a rebalance during the test
        consumerConfig.putIfAbsent(ConsumerConfig.MAX_POLL_INTERVAL_MS_CONFIG, Integer.toString(Integer.MAX_VALUE));
        consumerConfig.putIfAbsent(ConsumerConfig.SESSION_TIMEOUT_MS_CONFIG, Integer.toString(GroupCoordinatorConfig.GROUP_MAX_SESSION_TIMEOUT_MS_DEFAULT));

        return new KafkaConsumer<>(consumerConfig);
    }

    private void createTopic(String topic) {
        try (Admin admin = Admin.create(Collections.singletonMap(CommonClientConfigs.BOOTSTRAP_SERVERS_CONFIG, clusterInstance.bootstrapServers()))) {
            Assertions.assertDoesNotThrow(() -> admin.createTopics(Collections.singletonList(new NewTopic(topic, 1, (short) 1))).topicId(topic).get());
        }
    }

    private void removeTopic(String topic) {
        try (Admin admin = Admin.create(Collections.singletonMap(CommonClientConfigs.BOOTSTRAP_SERVERS_CONFIG, clusterInstance.bootstrapServers()))) {
            Assertions.assertDoesNotThrow(() -> admin.deleteTopics(Collections.singletonList(topic)).all());
        }
    }
}<|MERGE_RESOLUTION|>--- conflicted
+++ resolved
@@ -16,9 +16,6 @@
  */
 package org.apache.kafka.tools.consumer.group;
 
-<<<<<<< HEAD
-import kafka.utils.TestUtils;
-=======
 import kafka.test.ClusterConfig;
 import kafka.test.ClusterInstance;
 import kafka.test.annotation.ClusterTemplate;
@@ -27,7 +24,6 @@
 import org.apache.kafka.clients.admin.Admin;
 import org.apache.kafka.clients.admin.AdminClientConfig;
 import org.apache.kafka.clients.admin.NewTopic;
->>>>>>> 0971924e
 import org.apache.kafka.clients.consumer.Consumer;
 import org.apache.kafka.clients.consumer.ConsumerConfig;
 import org.apache.kafka.clients.consumer.ConsumerRecords;
@@ -47,11 +43,8 @@
 
 import java.time.Duration;
 import java.util.Collections;
-<<<<<<< HEAD
-=======
 import java.util.HashMap;
 import java.util.List;
->>>>>>> 0971924e
 import java.util.Map;
 import java.util.Map.Entry;
 import java.util.Properties;
@@ -80,17 +73,10 @@
     public void testDeleteOffsetsNonExistingGroup() {
         String group = "missing.group";
         String topic = "foo:1";
-<<<<<<< HEAD
-        ConsumerGroupCommand.ConsumerGroupService service = getConsumerGroupService(getArgs(group, topic));
-
-        Entry<Errors, Map<TopicPartition, Throwable>> res = service.deleteOffsets(group, Collections.singletonList(topic));
-        assertEquals(Errors.GROUP_ID_NOT_FOUND, res.getKey());
-=======
         try (ConsumerGroupCommand.ConsumerGroupService consumerGroupService = consumerGroupService(getArgs(group, topic))) {
             Entry<Errors, Map<TopicPartition, Throwable>> res = consumerGroupService.deleteOffsets(group, Collections.singletonList(topic));
             assertEquals(Errors.GROUP_ID_NOT_FOUND, res.getKey());
         }
->>>>>>> 0971924e
     }
 
     @ClusterTemplate("generator")
@@ -173,73 +159,11 @@
 
     @ClusterTemplate("generator")
     public void testDeleteOffsetsOfEmptyConsumerGroupWithUnknownTopicOnly() {
-<<<<<<< HEAD
-        testWithEmptyConsumerGroup("foobar", -1, -1, Errors.UNKNOWN_TOPIC_OR_PARTITION);
-    }
-
-    private void testWithStableConsumerGroup(String inputTopic,
-                                            int inputPartition,
-                                            int expectedPartition,
-                                            Errors expectedError) {
-        testWithConsumerGroup(
-            this::withStableConsumerGroup,
-            inputTopic,
-            inputPartition,
-            expectedPartition,
-            expectedError);
-    }
-
-    private void testWithEmptyConsumerGroup(String inputTopic,
-                                           int inputPartition,
-                                           int expectedPartition,
-                                           Errors expectedError) {
-        testWithConsumerGroup(
-            this::withEmptyConsumerGroup,
-            inputTopic,
-            inputPartition,
-            expectedPartition,
-            expectedError);
-    }
-
-    private void testWithConsumerGroup(java.util.function.Consumer<Runnable> withConsumerGroup,
-                                       String inputTopic,
-                                       int inputPartition,
-                                       int expectedPartition,
-                                       Errors expectedError) {
-        produceRecord();
-        withConsumerGroup.accept(() -> {
-            String topic = inputPartition >= 0 ? inputTopic + ":" + inputPartition : inputTopic;
-            ConsumerGroupCommand.ConsumerGroupService service = getConsumerGroupService(getArgs(GROUP, topic));
-            Entry<Errors, Map<TopicPartition, Throwable>> res = service.deleteOffsets(GROUP, Collections.singletonList(topic));
-            Errors topLevelError = res.getKey();
-            Map<TopicPartition, Throwable> partitions = res.getValue();
-            TopicPartition tp = new TopicPartition(inputTopic, expectedPartition);
-            // Partition level error should propagate to top level, unless this is due to a missed partition attempt.
-            if (inputPartition >= 0) {
-                assertEquals(expectedError, topLevelError);
-            }
-            if (expectedError == Errors.NONE)
-                assertNull(partitions.get(tp));
-            else
-                assertEquals(expectedError.exception(), partitions.get(tp).getCause());
-        });
-    }
-
-    private void produceRecord() {
-        KafkaProducer<byte[], byte[]> producer = createProducer(new Properties());
-        try {
-            producer.send(new ProducerRecord<>(TOPIC, 0, null, null)).get();
-        } catch (ExecutionException | InterruptedException e) {
-            throw new RuntimeException(e);
-        } finally {
-            Utils.closeQuietly(producer, "producer");
-=======
         for (GroupProtocol groupProtocol : clusterInstance.supportedGroupProtocols()) {
             String topic = TOPIC_PREFIX + groupProtocol.name();
             String group = GROUP_PREFIX + groupProtocol.name();
             Runnable validateRunnable = getValidateRunnable("foobar", group, -1, -1, Errors.UNKNOWN_TOPIC_OR_PARTITION);
             testWithConsumerGroup(topic, group, groupProtocol, false, validateRunnable);
->>>>>>> 0971924e
         }
     }
 
