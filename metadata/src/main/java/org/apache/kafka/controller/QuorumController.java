--- conflicted
+++ resolved
@@ -436,7 +436,6 @@
             return this;
         }
 
-<<<<<<< HEAD
         // AutoMQ for Kafka inject start
         public Builder setStreamClient(StreamClient streamClient) {
             this.streamClient = streamClient;
@@ -449,9 +448,18 @@
         }
         // AutoMQ for Kafka inject end
 
-        @SuppressWarnings("unchecked")
-=======
->>>>>>> 0971924e
+        // AutoMQ for Kafka inject start
+        public Builder setStreamClient(StreamClient streamClient) {
+            this.streamClient = streamClient;
+            return this;
+        }
+
+        public Builder setQuorumVoters(List<String> quorumVoters) {
+            this.quorumVoters = quorumVoters;
+            return this;
+        }
+        // AutoMQ for Kafka inject end
+
         public QuorumController build() throws Exception {
             if (raftClient == null) {
                 throw new IllegalStateException("You must set a raft client.");
@@ -2059,13 +2067,10 @@
             setReplicaPlacer(replicaPlacer).
             setFeatureControlManager(featureControl).
             setZkMigrationEnabled(zkMigrationEnabled).
-<<<<<<< HEAD
             // AutoMQ for Kafka inject start
             setQuorumVoters(quorumVoters).
             // AutoMQ for Kafka inject end
-=======
             setBrokerUncleanShutdownHandler(this::handleUncleanBrokerShutdown).
->>>>>>> 0971924e
             build();
         this.producerIdControlManager = new ProducerIdControlManager.Builder().
             setLogContext(logContext).
