/*
 * Licensed to the Apache Software Foundation (ASF) under one or more
 * contributor license agreements. See the NOTICE file distributed with
 * this work for additional information regarding copyright ownership.
 * The ASF licenses this file to You under the Apache License, Version 2.0
 * (the "License"); you may not use this file except in compliance with
 * the License. You may obtain a copy of the License at
 *
 *    http://www.apache.org/licenses/LICENSE-2.0
 *
 * Unless required by applicable law or agreed to in writing, software
 * distributed under the License is distributed on an "AS IS" BASIS,
 * WITHOUT WARRANTIES OR CONDITIONS OF ANY KIND, either express or implied.
 * See the License for the specific language governing permissions and
 * limitations under the License.
 */
package org.apache.kafka.clients.consumer.internals;

import org.apache.kafka.clients.consumer.ConsumerConfig;
import org.apache.kafka.common.KafkaException;
import org.apache.kafka.common.TopicPartition;
import org.apache.kafka.common.compress.Compression;
import org.apache.kafka.common.errors.TopicAuthorizationException;
import org.apache.kafka.common.internals.ClusterResourceListeners;
import org.apache.kafka.common.message.FetchResponseData;
import org.apache.kafka.common.metrics.Metrics;
import org.apache.kafka.common.protocol.ApiKeys;
import org.apache.kafka.common.protocol.Errors;
import org.apache.kafka.common.record.MemoryRecords;
import org.apache.kafka.common.record.MemoryRecordsBuilder;
import org.apache.kafka.common.record.Records;
import org.apache.kafka.common.record.TimestampType;
import org.apache.kafka.common.serialization.StringDeserializer;
import org.apache.kafka.common.serialization.StringSerializer;
import org.apache.kafka.common.utils.BufferSupplier;
import org.apache.kafka.common.utils.LogContext;
import org.apache.kafka.common.utils.MockTime;
import org.apache.kafka.common.utils.Time;
import org.junit.jupiter.api.Test;
import org.junit.jupiter.params.ParameterizedTest;
import org.junit.jupiter.params.provider.Arguments;
import org.junit.jupiter.params.provider.MethodSource;
import org.mockito.junit.jupiter.MockitoSettings;
import org.mockito.quality.Strictness;

import java.nio.ByteBuffer;
import java.util.ArrayList;
import java.util.Arrays;
import java.util.HashSet;
import java.util.List;
import java.util.Optional;
import java.util.Properties;
import java.util.Set;
import java.util.stream.Stream;

import static org.apache.kafka.clients.consumer.internals.ConsumerUtils.createFetchMetricsManager;
import static org.apache.kafka.clients.consumer.internals.ConsumerUtils.createMetrics;
import static org.apache.kafka.clients.consumer.internals.ConsumerUtils.createSubscriptionState;
import static org.junit.jupiter.api.Assertions.assertEquals;
import static org.junit.jupiter.api.Assertions.assertFalse;
import static org.junit.jupiter.api.Assertions.assertNotNull;
import static org.junit.jupiter.api.Assertions.assertNull;
import static org.junit.jupiter.api.Assertions.assertSame;
import static org.junit.jupiter.api.Assertions.assertThrows;
import static org.junit.jupiter.api.Assertions.assertTrue;
import static org.mockito.ArgumentMatchers.any;
import static org.mockito.ArgumentMatchers.eq;
import static org.mockito.Mockito.mock;
import static org.mockito.Mockito.verify;
import static org.mockito.Mockito.when;

/**
 * This tests the {@link FetchCollector} functionality in addition to what {@link FetcherTest} tests during the course
 * of its tests.
 */
@MockitoSettings(strictness = Strictness.STRICT_STUBS)
public class FetchCollectorTest {

    private final static int DEFAULT_RECORD_COUNT = 10;
    private final static int DEFAULT_MAX_POLL_RECORDS = ConsumerConfig.DEFAULT_MAX_POLL_RECORDS;
    private final Time time = new MockTime(0, 0, 0);
    private final TopicPartition topicAPartition0 = new TopicPartition("topic-a", 0);
    private final TopicPartition topicAPartition1 = new TopicPartition("topic-a", 1);
    private final TopicPartition topicAPartition2 = new TopicPartition("topic-a", 2);
    private final Set<TopicPartition> allPartitions = partitions(topicAPartition0, topicAPartition1, topicAPartition2);
    private final LogContext logContext = new LogContext();

    private SubscriptionState subscriptions;
    private FetchConfig fetchConfig;
    private FetchMetricsManager metricsManager;
    private ConsumerMetadata metadata;
    private FetchBuffer fetchBuffer;
    private Deserializers<String, String> deserializers;
    private FetchCollector<String, String> fetchCollector;
    private CompletedFetchBuilder completedFetchBuilder;

    @Test
    public void testFetchNormal() {
        int recordCount = DEFAULT_MAX_POLL_RECORDS;
        buildDependencies();
        assignAndSeek(topicAPartition0);

        CompletedFetch completedFetch = completedFetchBuilder
                .recordCount(recordCount)
                .build();

        // Validate that the buffer is empty until after we add the fetch data.
        assertTrue(fetchBuffer.isEmpty());
        fetchBuffer.add(completedFetch);
        assertFalse(fetchBuffer.isEmpty());

        // Validate that the completed fetch isn't initialized just because we add it to the buffer.
        assertFalse(completedFetch.isInitialized());

        // Fetch the data and validate that we get all the records we want back.
        Fetch<String, String> fetch = fetchCollector.collectFetch(fetchBuffer);
        assertFalse(fetch.isEmpty());
        assertEquals(recordCount, fetch.numRecords());

        // When we collected the data from the buffer, this will cause the completed fetch to get initialized.
        assertTrue(completedFetch.isInitialized());

        // However, even though we've collected the data, it isn't (completely) consumed yet.
        assertFalse(completedFetch.isConsumed());

        // The buffer is now considered "empty" because our queue is empty.
        assertTrue(fetchBuffer.isEmpty());
        assertNull(fetchBuffer.peek());
        assertNull(fetchBuffer.poll());

        // However, while the queue is "empty", the next-in-line fetch is actually still in the buffer.
        assertNotNull(fetchBuffer.nextInLineFetch());

        // Validate that the next fetch position has been updated to point to the record after our last fetched
        // record.
        SubscriptionState.FetchPosition position = subscriptions.position(topicAPartition0);
        assertEquals(recordCount, position.offset);

        // Now attempt to collect more records from the fetch buffer.
        fetch = fetchCollector.collectFetch(fetchBuffer);

        // The Fetch object is non-null, but it's empty.
        assertEquals(0, fetch.numRecords());
        assertTrue(fetch.isEmpty());

        // However, once we read *past* the end of the records in the CompletedFetch, then we will call
        // drain on it, and it will be considered all consumed.
        assertTrue(completedFetch.isConsumed());
    }

    @Test
    public void testFetchWithReadReplica() {
        buildDependencies();
        assignAndSeek(topicAPartition0);

        // Set the preferred read replica and just to be safe, verify it was set.
        int preferredReadReplicaId = 67;
        subscriptions.updatePreferredReadReplica(topicAPartition0, preferredReadReplicaId, time::milliseconds);
        assertNotNull(subscriptions.preferredReadReplica(topicAPartition0, time.milliseconds()));
        assertEquals(Optional.of(preferredReadReplicaId), subscriptions.preferredReadReplica(topicAPartition0, time.milliseconds()));

        CompletedFetch completedFetch = completedFetchBuilder.build();
        fetchBuffer.add(completedFetch);
        Fetch<String, String> fetch = fetchCollector.collectFetch(fetchBuffer);

        // The Fetch and read replica settings should be empty.
        assertEquals(DEFAULT_RECORD_COUNT, fetch.numRecords());
        assertEquals(Optional.of(preferredReadReplicaId), subscriptions.preferredReadReplica(topicAPartition0, time.milliseconds()));
    }

    @Test
    public void testNoResultsIfInitializing() {
        buildDependencies();

        // Intentionally call assign (vs. assignAndSeek) so that we don't set the position. The SubscriptionState
        // will consider the partition as in the SubscriptionState.FetchStates.INITIALIZED state.
        assign(topicAPartition0);

        // The position should thus be null and considered un-fetchable and invalid.
        assertNull(subscriptions.position(topicAPartition0));
        assertFalse(subscriptions.isFetchable(topicAPartition0));
        assertFalse(subscriptions.hasValidPosition(topicAPartition0));

        // Add some valid CompletedFetch records to the FetchBuffer queue and collect them into the Fetch.
        CompletedFetch completedFetch = completedFetchBuilder.build();
        fetchBuffer.add(completedFetch);
        Fetch<String, String> fetch = fetchCollector.collectFetch(fetchBuffer);

        // Verify that no records are fetched for the partition as it did not have a valid position set.
        assertEquals(0, fetch.numRecords());
    }

    @ParameterizedTest
    @MethodSource("testErrorInInitializeSource")
    public void testErrorInInitialize(int recordCount, RuntimeException expectedException) {
        buildDependencies();
        assignAndSeek(topicAPartition0);

        // Create a FetchCollector that fails on CompletedFetch initialization.
        fetchCollector = new FetchCollector<String, String>(logContext,
                metadata,
                subscriptions,
                fetchConfig,
                deserializers,
                metricsManager,
                time) {

            @Override
            protected CompletedFetch initialize(final CompletedFetch completedFetch) {
                throw expectedException;
            }
        };

        // Add the CompletedFetch to the FetchBuffer queue
        CompletedFetch completedFetch = completedFetchBuilder
                .recordCount(recordCount)
                .build();
        fetchBuffer.add(completedFetch);

        // At first, the queue is populated
        assertFalse(fetchBuffer.isEmpty());

        // Now run our ill-fated collectFetch.
        assertThrows(expectedException.getClass(), () -> fetchCollector.collectFetch(fetchBuffer));

        // If the number of records in the CompletedFetch was 0, the call to FetchCollector.collectFetch() will
        // remove it from the queue. If there are records in the CompletedFetch, FetchCollector.collectFetch will
        // leave it on the queue.
        assertEquals(recordCount == 0, fetchBuffer.isEmpty());
    }

    @Test
    public void testFetchingPausedPartitionsYieldsNoRecords() {
        buildDependencies();
        assignAndSeek(topicAPartition0);

        // The partition should not be 'paused' in the SubscriptionState until we explicitly tell it to.
        assertFalse(subscriptions.isPaused(topicAPartition0));
        subscriptions.pause(topicAPartition0);
        assertTrue(subscriptions.isPaused(topicAPartition0));

        CompletedFetch completedFetch = completedFetchBuilder.build();

        // Set the CompletedFetch to the next-in-line fetch, *not* the queue.
        fetchBuffer.setNextInLineFetch(completedFetch);

        // The next-in-line CompletedFetch should reference the same object that was just created
        assertSame(fetchBuffer.nextInLineFetch(), completedFetch);

        // The FetchBuffer queue should be empty as the CompletedFetch was added to the next-in-line.
        // CompletedFetch, not the queue.
        assertTrue(fetchBuffer.isEmpty());

        // Ensure that the partition for the next-in-line CompletedFetch is still 'paused'.
        assertTrue(subscriptions.isPaused(completedFetch.partition));

        Fetch<String, String> fetch = fetchCollector.collectFetch(fetchBuffer);

        // There should be no records in the Fetch as the partition being fetched is 'paused'.
        assertEquals(0, fetch.numRecords());

        // The FetchBuffer queue should not be empty; the CompletedFetch is added to the FetchBuffer queue by
        // the FetchCollector when it detects a 'paused' partition.
        assertFalse(fetchBuffer.isEmpty());

        // The next-in-line CompletedFetch should be null; the CompletedFetch is added to the FetchBuffer
        // queue by the FetchCollector when it detects a 'paused' partition.
        assertNull(fetchBuffer.nextInLineFetch());
    }

    @ParameterizedTest
    @MethodSource("testFetchWithMetadataRefreshErrorsSource")
    public void testFetchWithMetadataRefreshErrors(final Errors error) {
        buildDependencies();
        assignAndSeek(topicAPartition0);

        CompletedFetch completedFetch = completedFetchBuilder
                .error(error)
                .build();
        fetchBuffer.add(completedFetch);

        // Set the preferred read replica and just to be safe, verify it was set.
        int preferredReadReplicaId = 5;
        subscriptions.updatePreferredReadReplica(topicAPartition0, preferredReadReplicaId, time::milliseconds);
        assertNotNull(subscriptions.preferredReadReplica(topicAPartition0, time.milliseconds()));
        assertEquals(Optional.of(preferredReadReplicaId), subscriptions.preferredReadReplica(topicAPartition0, time.milliseconds()));

        // Fetch the data and validate that we get all the records we want back.
        Fetch<String, String> fetch = fetchCollector.collectFetch(fetchBuffer);
        assertTrue(fetch.isEmpty());
        assertTrue(metadata.updateRequested());
        assertEquals(Optional.empty(), subscriptions.preferredReadReplica(topicAPartition0, time.milliseconds()));
    }

    @Test
    public void testFetchWithOffsetOutOfRange() {
        buildDependencies();
        assignAndSeek(topicAPartition0);

        CompletedFetch completedFetch = completedFetchBuilder.build();
        fetchBuffer.add(completedFetch);

        // Fetch the data and validate that we get our first batch of records back.
        Fetch<String, String> fetch = fetchCollector.collectFetch(fetchBuffer);
        assertFalse(fetch.isEmpty());
        assertEquals(DEFAULT_RECORD_COUNT, fetch.numRecords());

        // Try to fetch more data and validate that we get an empty Fetch back.
        completedFetch = completedFetchBuilder
                .fetchOffset(fetch.numRecords())
                .error(Errors.OFFSET_OUT_OF_RANGE)
                .build();
        fetchBuffer.add(completedFetch);
        fetch = fetchCollector.collectFetch(fetchBuffer);
        assertTrue(fetch.isEmpty());

        // Try to fetch more data and validate that we get an empty Fetch back.
        completedFetch = completedFetchBuilder
                .fetchOffset(fetch.numRecords())
                .error(Errors.OFFSET_OUT_OF_RANGE)
                .build();
        fetchBuffer.add(completedFetch);
        fetch = fetchCollector.collectFetch(fetchBuffer);
        assertTrue(fetch.isEmpty());
    }

    @Test
    public void testFetchWithOffsetOutOfRangeWithPreferredReadReplica() {
        int records = 10;
        buildDependencies(records);
        assignAndSeek(topicAPartition0);

        // Set the preferred read replica and just to be safe, verify it was set.
        int preferredReadReplicaId = 67;
        subscriptions.updatePreferredReadReplica(topicAPartition0, preferredReadReplicaId, time::milliseconds);
        assertNotNull(subscriptions.preferredReadReplica(topicAPartition0, time.milliseconds()));
        assertEquals(Optional.of(preferredReadReplicaId), subscriptions.preferredReadReplica(topicAPartition0, time.milliseconds()));

        CompletedFetch completedFetch = completedFetchBuilder
                .error(Errors.OFFSET_OUT_OF_RANGE)
                .build();
        fetchBuffer.add(completedFetch);
        Fetch<String, String> fetch = fetchCollector.collectFetch(fetchBuffer);

        // The Fetch and read replica settings should be empty.
        assertTrue(fetch.isEmpty());
        assertEquals(Optional.empty(), subscriptions.preferredReadReplica(topicAPartition0, time.milliseconds()));
    }

    @Test
    public void testFetchWithTopicAuthorizationFailed() {
        buildDependencies();
        assignAndSeek(topicAPartition0);

        // Try to data and validate that we get an empty Fetch back.
        CompletedFetch completedFetch = completedFetchBuilder
                .error(Errors.TOPIC_AUTHORIZATION_FAILED)
                .build();
        fetchBuffer.add(completedFetch);
        assertThrows(TopicAuthorizationException.class, () -> fetchCollector.collectFetch(fetchBuffer));
    }

    @Test
    public void testFetchWithUnknownLeaderEpoch() {
        buildDependencies();
        assignAndSeek(topicAPartition0);

        // Try to data and validate that we get an empty Fetch back.
        CompletedFetch completedFetch = completedFetchBuilder
                .error(Errors.UNKNOWN_LEADER_EPOCH)
                .build();
        fetchBuffer.add(completedFetch);
        Fetch<String, String> fetch = fetchCollector.collectFetch(fetchBuffer);
        assertTrue(fetch.isEmpty());
    }

    @Test
    public void testFetchWithUnknownServerError() {
        buildDependencies();
        assignAndSeek(topicAPartition0);

        // Try to data and validate that we get an empty Fetch back.
        CompletedFetch completedFetch = completedFetchBuilder
                .error(Errors.UNKNOWN_SERVER_ERROR)
                .build();
        fetchBuffer.add(completedFetch);
        Fetch<String, String> fetch = fetchCollector.collectFetch(fetchBuffer);
        assertTrue(fetch.isEmpty());
    }

    @Test
    public void testFetchWithCorruptMessage() {
        buildDependencies();
        assignAndSeek(topicAPartition0);

        // Try to data and validate that we get an empty Fetch back.
        CompletedFetch completedFetch = completedFetchBuilder
                .error(Errors.CORRUPT_MESSAGE)
                .build();
        fetchBuffer.add(completedFetch);
        assertThrows(KafkaException.class, () -> fetchCollector.collectFetch(fetchBuffer));
    }

    @ParameterizedTest
    @MethodSource("testFetchWithOtherErrorsSource")
    public void testFetchWithOtherErrors(final Errors error) {
        buildDependencies();
        assignAndSeek(topicAPartition0);

        CompletedFetch completedFetch = completedFetchBuilder
                .error(error)
                .build();
        fetchBuffer.add(completedFetch);
        assertThrows(IllegalStateException.class, () -> fetchCollector.collectFetch(fetchBuffer));
    }

    @Test
    public void testCollectFetchInitializationWithNullPosition() {
        final TopicPartition topicPartition0 = new TopicPartition("topic", 0);
        final SubscriptionState subscriptions = mock(SubscriptionState.class);
        when(subscriptions.hasValidPosition(topicPartition0)).thenReturn(true);
        when(subscriptions.positionOrNull(topicPartition0)).thenReturn(null);
        final FetchCollector<String, String> fetchCollector = createFetchCollector(subscriptions);
        final Records records = createRecords();
        FetchResponseData.PartitionData partitionData = new FetchResponseData.PartitionData()
            .setPartitionIndex(topicPartition0.partition())
            .setHighWatermark(1000)
            .setRecords(records);
        final CompletedFetch completedFetch = new CompletedFetchBuilder()
            .partitionData(partitionData)
            .partition(topicPartition0).build();
        final FetchBuffer fetchBuffer = mock(FetchBuffer.class);
        when(fetchBuffer.nextInLineFetch()).thenReturn(null);
        when(fetchBuffer.peek()).thenReturn(completedFetch).thenReturn(null);

        final Fetch<String, String> fetch = fetchCollector.collectFetch(fetchBuffer);

        assertTrue(fetch.isEmpty());
        verify(fetchBuffer).setNextInLineFetch(null);
    }

    @Test
    public void testCollectFetchInitializationWithUpdateHighWatermarkOnNotAssignedPartition() {
        final TopicPartition topicPartition0 = new TopicPartition("topic", 0);
        final long fetchOffset = 42;
        final long highWatermark = 1000;
        final SubscriptionState subscriptions = mock(SubscriptionState.class);
        when(subscriptions.hasValidPosition(topicPartition0)).thenReturn(true);
        when(subscriptions.positionOrNull(topicPartition0)).thenReturn(new SubscriptionState.FetchPosition(fetchOffset));
        when(subscriptions.tryUpdatingHighWatermark(topicPartition0, highWatermark)).thenReturn(false);
        final FetchCollector<String, String> fetchCollector = createFetchCollector(subscriptions);
        final Records records = createRecords();
        FetchResponseData.PartitionData partitionData = new FetchResponseData.PartitionData()
            .setPartitionIndex(topicPartition0.partition())
            .setHighWatermark(highWatermark)
            .setRecords(records);
        final CompletedFetch completedFetch = new CompletedFetchBuilder()
            .partitionData(partitionData)
            .partition(topicPartition0)
            .fetchOffset(fetchOffset).build();
        final FetchBuffer fetchBuffer = mock(FetchBuffer.class);
        when(fetchBuffer.nextInLineFetch()).thenReturn(null);
        when(fetchBuffer.peek()).thenReturn(completedFetch).thenReturn(null);

        final Fetch<String, String> fetch = fetchCollector.collectFetch(fetchBuffer);

        assertTrue(fetch.isEmpty());
        verify(fetchBuffer).setNextInLineFetch(null);
    }

    @Test
    public void testCollectFetchInitializationWithUpdateLogStartOffsetOnNotAssignedPartition() {
        final TopicPartition topicPartition0 = new TopicPartition("topic", 0);
        final long fetchOffset = 42;
        final long highWatermark = 1000;
        final long logStartOffset = 10;
        final SubscriptionState subscriptions = mock(SubscriptionState.class);
        when(subscriptions.hasValidPosition(topicPartition0)).thenReturn(true);
        when(subscriptions.positionOrNull(topicPartition0)).thenReturn(new SubscriptionState.FetchPosition(fetchOffset));
        when(subscriptions.tryUpdatingHighWatermark(topicPartition0, highWatermark)).thenReturn(true);
        when(subscriptions.tryUpdatingLogStartOffset(topicPartition0, logStartOffset)).thenReturn(false);
        final FetchCollector<String, String> fetchCollector = createFetchCollector(subscriptions);
        final Records records = createRecords();
        FetchResponseData.PartitionData partitionData = new FetchResponseData.PartitionData()
            .setPartitionIndex(topicPartition0.partition())
            .setHighWatermark(highWatermark)
            .setRecords(records)
            .setLogStartOffset(logStartOffset);
        final CompletedFetch completedFetch = new CompletedFetchBuilder()
            .partitionData(partitionData)
            .partition(topicPartition0)
            .fetchOffset(fetchOffset).build();
        final FetchBuffer fetchBuffer = mock(FetchBuffer.class);
        when(fetchBuffer.nextInLineFetch()).thenReturn(null);
        when(fetchBuffer.peek()).thenReturn(completedFetch).thenReturn(null);

        final Fetch<String, String> fetch = fetchCollector.collectFetch(fetchBuffer);

        assertTrue(fetch.isEmpty());
        verify(fetchBuffer).setNextInLineFetch(null);
    }

    @Test
    public void testCollectFetchInitializationWithUpdateLastStableOffsetOnNotAssignedPartition() {
        final TopicPartition topicPartition0 = new TopicPartition("topic", 0);
        final long fetchOffset = 42;
        final long highWatermark = 1000;
        final long logStartOffset = 10;
        final long lastStableOffset = 900;
        final SubscriptionState subscriptions = mock(SubscriptionState.class);
        when(subscriptions.hasValidPosition(topicPartition0)).thenReturn(true);
        when(subscriptions.positionOrNull(topicPartition0)).thenReturn(new SubscriptionState.FetchPosition(fetchOffset));
        when(subscriptions.tryUpdatingHighWatermark(topicPartition0, highWatermark)).thenReturn(true);
        when(subscriptions.tryUpdatingLogStartOffset(topicPartition0, logStartOffset)).thenReturn(true);
        when(subscriptions.tryUpdatingLastStableOffset(topicPartition0, lastStableOffset)).thenReturn(false);
        final FetchCollector<String, String> fetchCollector = createFetchCollector(subscriptions);
        final Records records = createRecords();
        FetchResponseData.PartitionData partitionData = new FetchResponseData.PartitionData()
            .setPartitionIndex(topicPartition0.partition())
            .setHighWatermark(highWatermark)
            .setRecords(records)
            .setLogStartOffset(logStartOffset)
            .setLastStableOffset(lastStableOffset);
        final CompletedFetch completedFetch = new CompletedFetchBuilder()
            .partitionData(partitionData)
            .partition(topicPartition0)
            .fetchOffset(fetchOffset).build();
        final FetchBuffer fetchBuffer = mock(FetchBuffer.class);
        when(fetchBuffer.nextInLineFetch()).thenReturn(null);
        when(fetchBuffer.peek()).thenReturn(completedFetch).thenReturn(null);

        final Fetch<String, String> fetch = fetchCollector.collectFetch(fetchBuffer);

        assertTrue(fetch.isEmpty());
        verify(fetchBuffer).setNextInLineFetch(null);
    }

    @Test
    public void testCollectFetchInitializationWithUpdatePreferredReplicaOnNotAssignedPartition() {
        final TopicPartition topicPartition0 = new TopicPartition("topic", 0);
        final long fetchOffset = 42;
        final long highWatermark = 1000;
        final long logStartOffset = 10;
        final long lastStableOffset = 900;
        final int preferredReadReplicaId = 21;
        final SubscriptionState subscriptions = mock(SubscriptionState.class);
        when(subscriptions.hasValidPosition(topicPartition0)).thenReturn(true);
        when(subscriptions.positionOrNull(topicPartition0)).thenReturn(new SubscriptionState.FetchPosition(fetchOffset));
        when(subscriptions.tryUpdatingHighWatermark(topicPartition0, highWatermark)).thenReturn(true);
        when(subscriptions.tryUpdatingLogStartOffset(topicPartition0, logStartOffset)).thenReturn(true);
        when(subscriptions.tryUpdatingLastStableOffset(topicPartition0, lastStableOffset)).thenReturn(true);
        when(subscriptions.tryUpdatingPreferredReadReplica(eq(topicPartition0), eq(preferredReadReplicaId), any())).thenReturn(false);
        final FetchCollector<String, String> fetchCollector = createFetchCollector(subscriptions);
        final Records records = createRecords();
        FetchResponseData.PartitionData partitionData = new FetchResponseData.PartitionData()
            .setPartitionIndex(topicPartition0.partition())
            .setHighWatermark(highWatermark)
            .setRecords(records)
            .setLogStartOffset(logStartOffset)
            .setLastStableOffset(lastStableOffset)
            .setPreferredReadReplica(preferredReadReplicaId);
        final CompletedFetch completedFetch = new CompletedFetchBuilder()
            .partitionData(partitionData)
            .partition(topicPartition0)
            .fetchOffset(fetchOffset).build();
        final FetchBuffer fetchBuffer = mock(FetchBuffer.class);
        when(fetchBuffer.nextInLineFetch()).thenReturn(null);
        when(fetchBuffer.peek()).thenReturn(completedFetch).thenReturn(null);

        final Fetch<String, String> fetch = fetchCollector.collectFetch(fetchBuffer);

        assertTrue(fetch.isEmpty());
        verify(fetchBuffer).setNextInLineFetch(null);
    }

    @Test
    public void testCollectFetchInitializationOffsetOutOfRangeErrorWithNullPosition() {
        final TopicPartition topicPartition0 = new TopicPartition("topic", 0);
        final SubscriptionState subscriptions = mock(SubscriptionState.class);
        when(subscriptions.hasValidPosition(topicPartition0)).thenReturn(true);
        when(subscriptions.positionOrNull(topicPartition0)).thenReturn(null);
        final FetchCollector<String, String> fetchCollector = createFetchCollector(subscriptions);
        FetchResponseData.PartitionData partitionData = new FetchResponseData.PartitionData()
            .setPartitionIndex(topicPartition0.partition())
            .setErrorCode(Errors.OFFSET_OUT_OF_RANGE.code());
        final CompletedFetch completedFetch = new CompletedFetchBuilder()
            .partitionData(partitionData)
            .partition(topicPartition0).build();
        final FetchBuffer fetchBuffer = mock(FetchBuffer.class);
        when(fetchBuffer.nextInLineFetch()).thenReturn(null);
        when(fetchBuffer.peek()).thenReturn(completedFetch).thenReturn(null);

        final Fetch<String, String> fetch = fetchCollector.collectFetch(fetchBuffer);

        assertTrue(fetch.isEmpty());
        verify(fetchBuffer).setNextInLineFetch(null);
    }

    @Test
    public void testCollectFetchInitializationOffsetOutOfRangeErrorWithOffsetReset() {
        final TopicPartition topicPartition0 = new TopicPartition("topic", 0);
        final long fetchOffset = 42;
        final SubscriptionState subscriptions = mock(SubscriptionState.class);
        when(subscriptions.hasValidPosition(topicPartition0)).thenReturn(true);
        when(subscriptions.positionOrNull(topicPartition0)).thenReturn(new SubscriptionState.FetchPosition(fetchOffset));
        when(subscriptions.hasDefaultOffsetResetPolicy()).thenReturn(true);
        final FetchCollector<String, String> fetchCollector = createFetchCollector(subscriptions);
        FetchResponseData.PartitionData partitionData = new FetchResponseData.PartitionData()
            .setPartitionIndex(topicPartition0.partition())
            .setErrorCode(Errors.OFFSET_OUT_OF_RANGE.code());
        final CompletedFetch completedFetch = new CompletedFetchBuilder()
            .partitionData(partitionData)
            .partition(topicPartition0)
            .fetchOffset(fetchOffset).build();
        final FetchBuffer fetchBuffer = mock(FetchBuffer.class);
        when(fetchBuffer.nextInLineFetch()).thenReturn(null);
        when(fetchBuffer.peek()).thenReturn(completedFetch).thenReturn(null);

        final Fetch<String, String> fetch = fetchCollector.collectFetch(fetchBuffer);

        assertTrue(fetch.isEmpty());
        verify(subscriptions).requestOffsetResetIfPartitionAssigned(topicPartition0);
        verify(fetchBuffer).setNextInLineFetch(null);
    }

    private FetchCollector<String, String> createFetchCollector(final SubscriptionState subscriptions) {
        final Properties consumerProps = consumerProps();
        return new FetchCollector<>(
            logContext,
            mock(ConsumerMetadata.class),
            subscriptions,
            new FetchConfig(new ConsumerConfig(consumerProps)),
            new Deserializers<>(new StringDeserializer(), new StringDeserializer()),
            mock(FetchMetricsManager.class),
            new MockTime()
        );
    }

    /**
     * This is a handy utility method for returning a set from a varargs array.
     */
    private static Set<TopicPartition> partitions(TopicPartition... partitions) {
        return new HashSet<>(Arrays.asList(partitions));
    }

    private void buildDependencies() {
        buildDependencies(DEFAULT_MAX_POLL_RECORDS);
    }

    private void buildDependencies(int maxPollRecords) {
        Properties p = consumerProperties(maxPollRecords);
        ConsumerConfig config = new ConsumerConfig(p);

        deserializers = new Deserializers<>(new StringDeserializer(), new StringDeserializer());

        subscriptions = createSubscriptionState(config, logContext);
        fetchConfig = new FetchConfig(config);

        Metrics metrics = createMetrics(config, time);
        metricsManager = createFetchMetricsManager(metrics);
        metadata = new ConsumerMetadata(
                0,
                1000,
                10000,
                false,
                false,
                subscriptions,
                logContext,
                new ClusterResourceListeners());
        fetchCollector = new FetchCollector<>(
                logContext,
                metadata,
                subscriptions,
                fetchConfig,
                deserializers,
                metricsManager,
                time);
        fetchBuffer = new FetchBuffer(logContext);
        completedFetchBuilder = new CompletedFetchBuilder();
    }

    private Properties consumerProps() {
        return consumerProperties(DEFAULT_MAX_POLL_RECORDS);
    }

    private Properties consumerProperties(final int maxPollRecords) {
        Properties p = new Properties();
        p.put(ConsumerConfig.BOOTSTRAP_SERVERS_CONFIG, "localhost:9092");
        p.put(ConsumerConfig.KEY_DESERIALIZER_CLASS_CONFIG, StringSerializer.class.getName());
        p.put(ConsumerConfig.VALUE_DESERIALIZER_CLASS_CONFIG, StringSerializer.class.getName());
        p.put(ConsumerConfig.MAX_POLL_RECORDS_CONFIG, String.valueOf(maxPollRecords));

        return p;
    }

    private void assign(TopicPartition... partitions) {
        subscriptions.assignFromUser(partitions(partitions));
    }

    private void assignAndSeek(TopicPartition tp) {
        assign(tp);
        subscriptions.seek(tp, 0);
    }

    /**
     * Supplies the {@link Arguments} to {@link #testFetchWithMetadataRefreshErrors(Errors)}.
     */
    private static Stream<Arguments> testFetchWithMetadataRefreshErrorsSource() {
        List<Errors> errors = Arrays.asList(
                Errors.NOT_LEADER_OR_FOLLOWER,
                Errors.REPLICA_NOT_AVAILABLE,
                Errors.KAFKA_STORAGE_ERROR,
                Errors.FENCED_LEADER_EPOCH,
                Errors.OFFSET_NOT_AVAILABLE,
                Errors.UNKNOWN_TOPIC_OR_PARTITION,
                Errors.UNKNOWN_TOPIC_ID,
                Errors.INCONSISTENT_TOPIC_ID
        );

        return errors.stream().map(Arguments::of);
    }

    /**
     * Supplies the {@link Arguments} to {@link #testFetchWithOtherErrors(Errors)}.
     */
    private static Stream<Arguments> testFetchWithOtherErrorsSource() {
        List<Errors> errors = new ArrayList<>(Arrays.asList(Errors.values()));
        errors.removeAll(Arrays.asList(
                Errors.NONE,
                Errors.NOT_LEADER_OR_FOLLOWER,
                Errors.REPLICA_NOT_AVAILABLE,
                Errors.KAFKA_STORAGE_ERROR,
                Errors.FENCED_LEADER_EPOCH,
                Errors.OFFSET_NOT_AVAILABLE,
                Errors.UNKNOWN_TOPIC_OR_PARTITION,
                Errors.UNKNOWN_TOPIC_ID,
                Errors.INCONSISTENT_TOPIC_ID,
                Errors.OFFSET_OUT_OF_RANGE,
                Errors.TOPIC_AUTHORIZATION_FAILED,
                Errors.UNKNOWN_LEADER_EPOCH,
                Errors.UNKNOWN_SERVER_ERROR,
                Errors.CORRUPT_MESSAGE
        ));

        return errors.stream().map(Arguments::of);
    }


    /**
     * Supplies the {@link Arguments} to {@link #testErrorInInitialize(int, RuntimeException)}.
     */
    private static Stream<Arguments> testErrorInInitializeSource() {
        return Stream.of(
                Arguments.of(10, new RuntimeException()),
                Arguments.of(0, new RuntimeException()),
                Arguments.of(10, new KafkaException()),
                Arguments.of(0, new KafkaException())
        );
    }

    private class CompletedFetchBuilder {

        private long fetchOffset = 0;

        private int recordCount = DEFAULT_RECORD_COUNT;

        private TopicPartition topicPartition = topicAPartition0;

        private FetchResponseData.PartitionData partitionData = null;

        private Errors error = null;

        private CompletedFetchBuilder fetchOffset(long fetchOffset) {
            this.fetchOffset = fetchOffset;
            return this;
        }

        private CompletedFetchBuilder recordCount(int recordCount) {
            this.recordCount = recordCount;
            return this;
        }

        private CompletedFetchBuilder error(Errors error) {
            this.error = error;
            return this;
        }

        private CompletedFetchBuilder partitionData(FetchResponseData.PartitionData partitionData) {
            this.partitionData = partitionData;
            return this;
        }

        private CompletedFetchBuilder partition(TopicPartition topicPartition) {
            this.topicPartition = topicPartition;
            return this;
        }

        private CompletedFetch build() {
            Records records = createRecords(recordCount);

            if (partitionData == null) {
                partitionData = new FetchResponseData.PartitionData()
                    .setPartitionIndex(topicAPartition0.partition())
                    .setHighWatermark(1000)
                    .setRecords(records);
            }

            if (topicPartition != null) {
                partitionData.setPartitionIndex(topicPartition.partition());
            }

            if (error != null)
                partitionData.setErrorCode(error.code());

            FetchMetricsAggregator metricsAggregator = new FetchMetricsAggregator(metricsManager, allPartitions);
            return new CompletedFetch(
                    logContext,
                    subscriptions,
                    BufferSupplier.create(),
                    topicPartition,
                    partitionData,
                    metricsAggregator,
                    fetchOffset,
                    ApiKeys.FETCH.latestVersion());
        }
    }

    private Records createRecords() {
        return createRecords(DEFAULT_RECORD_COUNT);
    }

    private Records createRecords(final int recordCount) {
        ByteBuffer allocate = ByteBuffer.allocate(1024);

        try (MemoryRecordsBuilder builder = MemoryRecords.builder(allocate,
<<<<<<< HEAD
            CompressionType.NONE,
=======
            Compression.NONE,
>>>>>>> 0971924e
            TimestampType.CREATE_TIME,
            0)) {
            for (int i = 0; i < recordCount; i++)
                builder.append(0L, "key".getBytes(), ("value-" + i).getBytes());

            return builder.build();
        }
    }
}<|MERGE_RESOLUTION|>--- conflicted
+++ resolved
@@ -833,11 +833,7 @@
         ByteBuffer allocate = ByteBuffer.allocate(1024);
 
         try (MemoryRecordsBuilder builder = MemoryRecords.builder(allocate,
-<<<<<<< HEAD
-            CompressionType.NONE,
-=======
             Compression.NONE,
->>>>>>> 0971924e
             TimestampType.CREATE_TIME,
             0)) {
             for (int i = 0; i < recordCount; i++)
