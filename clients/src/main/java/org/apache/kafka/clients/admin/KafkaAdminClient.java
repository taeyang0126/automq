/*
 * Licensed to the Apache Software Foundation (ASF) under one or more
 * contributor license agreements. See the NOTICE file distributed with
 * this work for additional information regarding copyright ownership.
 * The ASF licenses this file to You under the Apache License, Version 2.0
 * (the "License"); you may not use this file except in compliance with
 * the License. You may obtain a copy of the License at
 *
 *    http://www.apache.org/licenses/LICENSE-2.0
 *
 * Unless required by applicable law or agreed to in writing, software
 * distributed under the License is distributed on an "AS IS" BASIS,
 * WITHOUT WARRANTIES OR CONDITIONS OF ANY KIND, either express or implied.
 * See the License for the specific language governing permissions and
 * limitations under the License.
 */

package org.apache.kafka.clients.admin;

import org.apache.kafka.clients.ApiVersions;
import org.apache.kafka.clients.ClientRequest;
import org.apache.kafka.clients.ClientResponse;
import org.apache.kafka.clients.ClientUtils;
import org.apache.kafka.clients.CommonClientConfigs;
import org.apache.kafka.clients.DefaultHostResolver;
import org.apache.kafka.clients.HostResolver;
import org.apache.kafka.clients.KafkaClient;
import org.apache.kafka.clients.NetworkClient;
import org.apache.kafka.clients.StaleMetadataException;
import org.apache.kafka.clients.admin.CreateTopicsResult.TopicMetadataAndConfig;
import org.apache.kafka.clients.admin.DeleteAclsResult.FilterResult;
import org.apache.kafka.clients.admin.DeleteAclsResult.FilterResults;
import org.apache.kafka.clients.admin.DescribeReplicaLogDirsResult.ReplicaLogDirInfo;
import org.apache.kafka.clients.admin.ListOffsetsResult.ListOffsetsResultInfo;
import org.apache.kafka.clients.admin.OffsetSpec.TimestampSpec;
import org.apache.kafka.clients.admin.internals.AbortTransactionHandler;
import org.apache.kafka.clients.admin.internals.AdminApiDriver;
import org.apache.kafka.clients.admin.internals.AdminApiFuture;
import org.apache.kafka.clients.admin.internals.AdminApiFuture.SimpleAdminApiFuture;
import org.apache.kafka.clients.admin.internals.AdminApiHandler;
import org.apache.kafka.clients.admin.internals.AdminBootstrapAddresses;
import org.apache.kafka.clients.admin.internals.AdminMetadataManager;
import org.apache.kafka.clients.admin.internals.AllBrokersStrategy;
import org.apache.kafka.clients.admin.internals.AlterConsumerGroupOffsetsHandler;
import org.apache.kafka.clients.admin.internals.CoordinatorKey;
import org.apache.kafka.clients.admin.internals.DeleteConsumerGroupOffsetsHandler;
import org.apache.kafka.clients.admin.internals.DeleteConsumerGroupsHandler;
import org.apache.kafka.clients.admin.internals.DeleteRecordsHandler;
import org.apache.kafka.clients.admin.internals.DescribeConsumerGroupsHandler;
import org.apache.kafka.clients.admin.internals.DescribeProducersHandler;
import org.apache.kafka.clients.admin.internals.DescribeTransactionsHandler;
import org.apache.kafka.clients.admin.internals.FenceProducersHandler;
import org.apache.kafka.clients.admin.internals.ListConsumerGroupOffsetsHandler;
import org.apache.kafka.clients.admin.internals.ListOffsetsHandler;
import org.apache.kafka.clients.admin.internals.ListTransactionsHandler;
import org.apache.kafka.clients.admin.internals.RemoveMembersFromConsumerGroupHandler;
import org.apache.kafka.clients.consumer.OffsetAndMetadata;
import org.apache.kafka.clients.consumer.internals.ConsumerProtocol;
import org.apache.kafka.common.Cluster;
import org.apache.kafka.common.ConsumerGroupState;
import org.apache.kafka.common.GroupType;
import org.apache.kafka.common.ElectionType;
import org.apache.kafka.common.KafkaException;
import org.apache.kafka.common.KafkaFuture;
import org.apache.kafka.common.Metric;
import org.apache.kafka.common.MetricName;
import org.apache.kafka.common.Node;
import org.apache.kafka.common.PartitionInfo;
import org.apache.kafka.common.TopicCollection;
import org.apache.kafka.common.TopicCollection.TopicIdCollection;
import org.apache.kafka.common.TopicCollection.TopicNameCollection;
import org.apache.kafka.common.TopicPartition;
import org.apache.kafka.common.TopicPartitionInfo;
import org.apache.kafka.common.TopicPartitionReplica;
import org.apache.kafka.common.Uuid;
import org.apache.kafka.common.acl.AclBinding;
import org.apache.kafka.common.acl.AclBindingFilter;
import org.apache.kafka.common.acl.AclOperation;
import org.apache.kafka.common.annotation.InterfaceStability;
import org.apache.kafka.common.config.ConfigException;
import org.apache.kafka.common.config.ConfigResource;
import org.apache.kafka.common.errors.ApiException;
import org.apache.kafka.common.errors.AuthenticationException;
import org.apache.kafka.common.errors.DisconnectException;
import org.apache.kafka.common.errors.InvalidRequestException;
import org.apache.kafka.common.errors.InvalidTopicException;
import org.apache.kafka.common.errors.KafkaStorageException;
import org.apache.kafka.common.errors.MismatchedEndpointTypeException;
import org.apache.kafka.common.errors.RetriableException;
import org.apache.kafka.common.errors.ThrottlingQuotaExceededException;
import org.apache.kafka.common.errors.TimeoutException;
import org.apache.kafka.common.errors.UnacceptableCredentialException;
import org.apache.kafka.common.errors.UnknownServerException;
import org.apache.kafka.common.errors.UnknownTopicIdException;
import org.apache.kafka.common.errors.UnknownTopicOrPartitionException;
import org.apache.kafka.common.errors.UnsupportedEndpointTypeException;
import org.apache.kafka.common.errors.UnsupportedSaslMechanismException;
import org.apache.kafka.common.errors.UnsupportedVersionException;
import org.apache.kafka.common.internals.KafkaFutureImpl;
import org.apache.kafka.common.message.AlterPartitionReassignmentsRequestData;
import org.apache.kafka.common.message.AlterPartitionReassignmentsRequestData.ReassignableTopic;
import org.apache.kafka.common.message.AlterReplicaLogDirsRequestData;
import org.apache.kafka.common.message.AlterReplicaLogDirsRequestData.AlterReplicaLogDir;
import org.apache.kafka.common.message.AlterReplicaLogDirsRequestData.AlterReplicaLogDirTopic;
import org.apache.kafka.common.message.AlterReplicaLogDirsResponseData.AlterReplicaLogDirPartitionResult;
import org.apache.kafka.common.message.AlterReplicaLogDirsResponseData.AlterReplicaLogDirTopicResult;
import org.apache.kafka.common.message.AlterUserScramCredentialsRequestData;
import org.apache.kafka.common.message.ApiVersionsResponseData.FinalizedFeatureKey;
import org.apache.kafka.common.message.ApiVersionsResponseData.SupportedFeatureKey;
import org.apache.kafka.common.message.CreateAclsRequestData;
import org.apache.kafka.common.message.CreateAclsRequestData.AclCreation;
import org.apache.kafka.common.message.CreateAclsResponseData.AclCreationResult;
import org.apache.kafka.common.message.CreateDelegationTokenRequestData;
import org.apache.kafka.common.message.CreateDelegationTokenRequestData.CreatableRenewers;
import org.apache.kafka.common.message.CreateDelegationTokenResponseData;
import org.apache.kafka.common.message.CreatePartitionsRequestData;
import org.apache.kafka.common.message.CreatePartitionsRequestData.CreatePartitionsAssignment;
import org.apache.kafka.common.message.CreatePartitionsRequestData.CreatePartitionsTopic;
import org.apache.kafka.common.message.CreatePartitionsRequestData.CreatePartitionsTopicCollection;
import org.apache.kafka.common.message.CreatePartitionsResponseData.CreatePartitionsTopicResult;
import org.apache.kafka.common.message.CreateTopicsRequestData;
import org.apache.kafka.common.message.CreateTopicsRequestData.CreatableTopicCollection;
import org.apache.kafka.common.message.CreateTopicsResponseData.CreatableTopicConfigs;
import org.apache.kafka.common.message.CreateTopicsResponseData.CreatableTopicResult;
import org.apache.kafka.common.message.DeleteAclsRequestData;
import org.apache.kafka.common.message.DeleteAclsRequestData.DeleteAclsFilter;
import org.apache.kafka.common.message.DeleteAclsResponseData;
import org.apache.kafka.common.message.DeleteAclsResponseData.DeleteAclsFilterResult;
import org.apache.kafka.common.message.DeleteAclsResponseData.DeleteAclsMatchingAcl;
import org.apache.kafka.common.message.DeleteTopicsRequestData;
import org.apache.kafka.common.message.DeleteTopicsRequestData.DeleteTopicState;
import org.apache.kafka.common.message.DeleteTopicsResponseData.DeletableTopicResult;
import org.apache.kafka.common.message.DescribeClusterRequestData;
import org.apache.kafka.common.message.DescribeClusterResponseData;
import org.apache.kafka.common.message.DescribeConfigsRequestData;
import org.apache.kafka.common.message.DescribeConfigsResponseData;
import org.apache.kafka.common.message.DescribeLogDirsRequestData;
import org.apache.kafka.common.message.DescribeLogDirsRequestData.DescribableLogDirTopic;
import org.apache.kafka.common.message.DescribeLogDirsResponseData;
import org.apache.kafka.common.message.DescribeQuorumResponseData;
import org.apache.kafka.common.message.DescribeTopicPartitionsRequestData;
import org.apache.kafka.common.message.DescribeTopicPartitionsRequestData.TopicRequest;
import org.apache.kafka.common.message.DescribeTopicPartitionsResponseData;
import org.apache.kafka.common.message.DescribeTopicPartitionsResponseData.DescribeTopicPartitionsResponsePartition;
import org.apache.kafka.common.message.DescribeTopicPartitionsResponseData.DescribeTopicPartitionsResponseTopic;
import org.apache.kafka.common.message.DescribeUserScramCredentialsRequestData;
import org.apache.kafka.common.message.DescribeUserScramCredentialsRequestData.UserName;
import org.apache.kafka.common.message.DescribeUserScramCredentialsResponseData;
import org.apache.kafka.common.message.ExpireDelegationTokenRequestData;
import org.apache.kafka.common.message.GetNextNodeIdRequestData;
import org.apache.kafka.common.message.GetTelemetrySubscriptionsRequestData;
import org.apache.kafka.common.message.LeaveGroupRequestData.MemberIdentity;
import org.apache.kafka.common.message.ListClientMetricsResourcesRequestData;
import org.apache.kafka.common.message.ListGroupsRequestData;
import org.apache.kafka.common.message.ListGroupsResponseData;
import org.apache.kafka.common.message.ListPartitionReassignmentsRequestData;
import org.apache.kafka.common.message.MetadataRequestData;
import org.apache.kafka.common.message.RenewDelegationTokenRequestData;
import org.apache.kafka.common.message.UnregisterBrokerRequestData;
import org.apache.kafka.common.message.UpdateFeaturesRequestData;
import org.apache.kafka.common.message.UpdateFeaturesResponseData.UpdatableFeatureResult;
import org.apache.kafka.common.metrics.KafkaMetricsContext;
import org.apache.kafka.common.metrics.MetricConfig;
import org.apache.kafka.common.metrics.Metrics;
import org.apache.kafka.common.metrics.MetricsContext;
import org.apache.kafka.common.metrics.MetricsReporter;
import org.apache.kafka.common.metrics.Sensor;
import org.apache.kafka.common.protocol.Errors;
import org.apache.kafka.common.quota.ClientQuotaAlteration;
import org.apache.kafka.common.quota.ClientQuotaEntity;
import org.apache.kafka.common.quota.ClientQuotaFilter;
import org.apache.kafka.common.requests.AbstractRequest;
import org.apache.kafka.common.requests.AbstractResponse;
import org.apache.kafka.common.requests.AlterClientQuotasRequest;
import org.apache.kafka.common.requests.AlterClientQuotasResponse;
import org.apache.kafka.common.requests.AlterConfigsRequest;
import org.apache.kafka.common.requests.AlterConfigsResponse;
import org.apache.kafka.common.requests.AlterPartitionReassignmentsRequest;
import org.apache.kafka.common.requests.AlterPartitionReassignmentsResponse;
import org.apache.kafka.common.requests.AlterReplicaLogDirsRequest;
import org.apache.kafka.common.requests.AlterReplicaLogDirsResponse;
import org.apache.kafka.common.requests.AlterUserScramCredentialsRequest;
import org.apache.kafka.common.requests.AlterUserScramCredentialsResponse;
import org.apache.kafka.common.requests.ApiError;
import org.apache.kafka.common.requests.ApiVersionsRequest;
import org.apache.kafka.common.requests.ApiVersionsResponse;
import org.apache.kafka.common.requests.CreateAclsRequest;
import org.apache.kafka.common.requests.CreateAclsResponse;
import org.apache.kafka.common.requests.CreateDelegationTokenRequest;
import org.apache.kafka.common.requests.CreateDelegationTokenResponse;
import org.apache.kafka.common.requests.CreatePartitionsRequest;
import org.apache.kafka.common.requests.CreatePartitionsResponse;
import org.apache.kafka.common.requests.CreateTopicsRequest;
import org.apache.kafka.common.requests.CreateTopicsResponse;
import org.apache.kafka.common.requests.DeleteAclsRequest;
import org.apache.kafka.common.requests.DeleteAclsResponse;
import org.apache.kafka.common.requests.DeleteTopicsRequest;
import org.apache.kafka.common.requests.DeleteTopicsResponse;
import org.apache.kafka.common.requests.DescribeAclsRequest;
import org.apache.kafka.common.requests.DescribeAclsResponse;
import org.apache.kafka.common.requests.DescribeClientQuotasRequest;
import org.apache.kafka.common.requests.DescribeClientQuotasResponse;
import org.apache.kafka.common.requests.DescribeClusterRequest;
import org.apache.kafka.common.requests.DescribeClusterResponse;
import org.apache.kafka.common.requests.DescribeConfigsRequest;
import org.apache.kafka.common.requests.DescribeConfigsResponse;
import org.apache.kafka.common.requests.DescribeDelegationTokenRequest;
import org.apache.kafka.common.requests.DescribeDelegationTokenResponse;
import org.apache.kafka.common.requests.DescribeLogDirsRequest;
import org.apache.kafka.common.requests.DescribeLogDirsResponse;
import org.apache.kafka.common.requests.DescribeQuorumRequest;
import org.apache.kafka.common.requests.DescribeQuorumRequest.Builder;
import org.apache.kafka.common.requests.DescribeQuorumResponse;
import org.apache.kafka.common.requests.DescribeTopicPartitionsRequest;
import org.apache.kafka.common.requests.DescribeTopicPartitionsResponse;
import org.apache.kafka.common.requests.DescribeUserScramCredentialsRequest;
import org.apache.kafka.common.requests.DescribeUserScramCredentialsResponse;
import org.apache.kafka.common.requests.ElectLeadersRequest;
import org.apache.kafka.common.requests.ElectLeadersResponse;
import org.apache.kafka.common.requests.ExpireDelegationTokenRequest;
import org.apache.kafka.common.requests.ExpireDelegationTokenResponse;
import org.apache.kafka.common.requests.GetTelemetrySubscriptionsRequest;
import org.apache.kafka.common.requests.GetTelemetrySubscriptionsResponse;
import org.apache.kafka.common.requests.IncrementalAlterConfigsRequest;
import org.apache.kafka.common.requests.IncrementalAlterConfigsResponse;
import org.apache.kafka.common.requests.JoinGroupRequest;
import org.apache.kafka.common.requests.ListClientMetricsResourcesRequest;
import org.apache.kafka.common.requests.ListClientMetricsResourcesResponse;
import org.apache.kafka.common.requests.ListGroupsRequest;
import org.apache.kafka.common.requests.ListGroupsResponse;
import org.apache.kafka.common.requests.ListOffsetsRequest;
import org.apache.kafka.common.requests.ListPartitionReassignmentsRequest;
import org.apache.kafka.common.requests.ListPartitionReassignmentsResponse;
import org.apache.kafka.common.requests.MetadataRequest;
import org.apache.kafka.common.requests.MetadataResponse;
import org.apache.kafka.common.requests.RenewDelegationTokenRequest;
import org.apache.kafka.common.requests.RenewDelegationTokenResponse;
import org.apache.kafka.common.requests.UnregisterBrokerRequest;
import org.apache.kafka.common.requests.UnregisterBrokerResponse;
import org.apache.kafka.common.requests.UpdateFeaturesRequest;
import org.apache.kafka.common.requests.UpdateFeaturesResponse;
import org.apache.kafka.common.requests.s3.GetNextNodeIdRequest;
import org.apache.kafka.common.requests.s3.GetNextNodeIdResponse;
import org.apache.kafka.common.security.auth.KafkaPrincipal;
import org.apache.kafka.common.security.scram.internals.ScramFormatter;
import org.apache.kafka.common.security.token.delegation.DelegationToken;
import org.apache.kafka.common.security.token.delegation.TokenInformation;
import org.apache.kafka.common.utils.AppInfoParser;
import org.apache.kafka.common.utils.ExponentialBackoff;
import org.apache.kafka.common.utils.KafkaThread;
import org.apache.kafka.common.utils.LogContext;
import org.apache.kafka.common.utils.ProducerIdAndEpoch;
import org.apache.kafka.common.utils.Time;
import org.apache.kafka.common.utils.Utils;
import org.slf4j.Logger;

import java.security.InvalidKeyException;
import java.security.NoSuchAlgorithmException;
import java.time.Duration;
import java.util.ArrayList;
import java.util.Arrays;
import java.util.Collection;
import java.util.Collections;
import java.util.Comparator;
import java.util.HashMap;
import java.util.HashSet;
import java.util.Iterator;
import java.util.LinkedHashMap;
import java.util.LinkedList;
import java.util.List;
import java.util.Map;
import java.util.Objects;
import java.util.Optional;
import java.util.OptionalLong;
import java.util.Set;
import java.util.TreeMap;
import java.util.concurrent.ExecutionException;
import java.util.concurrent.TimeUnit;
import java.util.concurrent.atomic.AtomicInteger;
import java.util.concurrent.atomic.AtomicLong;
import java.util.function.Function;
import java.util.function.Predicate;
import java.util.stream.Collectors;
import java.util.stream.Stream;

import static org.apache.kafka.common.internals.Topic.CLUSTER_METADATA_TOPIC_NAME;
import static org.apache.kafka.common.internals.Topic.CLUSTER_METADATA_TOPIC_PARTITION;
import static org.apache.kafka.common.message.AlterPartitionReassignmentsRequestData.ReassignablePartition;
import static org.apache.kafka.common.message.AlterPartitionReassignmentsResponseData.ReassignablePartitionResponse;
import static org.apache.kafka.common.message.AlterPartitionReassignmentsResponseData.ReassignableTopicResponse;
import static org.apache.kafka.common.message.ListPartitionReassignmentsRequestData.ListPartitionReassignmentsTopics;
import static org.apache.kafka.common.message.ListPartitionReassignmentsResponseData.OngoingPartitionReassignment;
import static org.apache.kafka.common.message.ListPartitionReassignmentsResponseData.OngoingTopicReassignment;
import static org.apache.kafka.common.requests.MetadataRequest.convertToMetadataRequestTopic;
import static org.apache.kafka.common.requests.MetadataRequest.convertTopicIdsToMetadataRequestTopic;
import static org.apache.kafka.common.utils.Utils.closeQuietly;

/**
 * The default implementation of {@link Admin}. An instance of this class is created by invoking one of the
 * {@code create()} methods in {@code AdminClient}. Users should not refer to this class directly.
 *
 * <p>
 * This class is thread-safe.
 * </p>
 * The API of this class is evolving, see {@link Admin} for details.
 */
@InterfaceStability.Evolving
public class KafkaAdminClient extends AdminClient {

    /**
     * The next integer to use to name a KafkaAdminClient which the user hasn't specified an explicit name for.
     */
    private static final AtomicInteger ADMIN_CLIENT_ID_SEQUENCE = new AtomicInteger(1);

    /**
     * The prefix to use for the JMX metrics for this class
     */
    private static final String JMX_PREFIX = "kafka.admin.client";

    /**
     * An invalid shutdown time which indicates that a shutdown has not yet been performed.
     */
    private static final long INVALID_SHUTDOWN_TIME = -1;

    /**
     * The default reason for a LeaveGroupRequest.
     */
    static final String DEFAULT_LEAVE_GROUP_REASON = "member was removed by an admin";

    /**
     * Thread name prefix for admin client network thread
     */
    static final String NETWORK_THREAD_PREFIX = "kafka-admin-client-thread";

    private final Logger log;
    private final LogContext logContext;

    /**
     * The default timeout to use for an operation.
     */
    private final int defaultApiTimeoutMs;

    /**
     * The timeout to use for a single request.
     */
    private final int requestTimeoutMs;

    /**
     * The name of this AdminClient instance.
     */
    private final String clientId;

    /**
     * Provides the time.
     */
    private final Time time;

    /**
     * The cluster metadata manager used by the KafkaClient.
     */
    private final AdminMetadataManager metadataManager;

    /**
     * The metrics for this KafkaAdminClient.
     */
    final Metrics metrics;

    /**
     * The network client to use.
     */
    private final KafkaClient client;

    /**
     * The runnable used in the service thread for this admin client.
     */
    private final AdminClientRunnable runnable;

    /**
     * The network service thread for this admin client.
     */
    private final Thread thread;

    /**
     * During a close operation, this is the time at which we will time out all pending operations
     * and force the RPC thread to exit. If the admin client is not closing, this will be 0.
     */
    private final AtomicLong hardShutdownTimeMs = new AtomicLong(INVALID_SHUTDOWN_TIME);

    /**
     * A factory which creates TimeoutProcessors for the RPC thread.
     */
    private final TimeoutProcessorFactory timeoutProcessorFactory;

    private final int maxRetries;

    private final long retryBackoffMs;
    private final long retryBackoffMaxMs;
    private final ExponentialBackoff retryBackoff;
    private final boolean clientTelemetryEnabled;

    /**
     * The telemetry requests client instance id.
     */
    private Uuid clientInstanceId;

    /**
     * Get or create a list value from a map.
     *
     * @param map   The map to get or create the element from.
     * @param key   The key.
     * @param <K>   The key type.
     * @param <V>   The value type.
     * @return      The list value.
     */
    static <K, V> List<V> getOrCreateListValue(Map<K, List<V>> map, K key) {
        return map.computeIfAbsent(key, k -> new LinkedList<>());
    }

    /**
     * Send an exception to every element in a collection of KafkaFutureImpls.
     *
     * @param futures   The collection of KafkaFutureImpl objects.
     * @param exc       The exception
     * @param <T>       The KafkaFutureImpl result type.
     */
    private static <T> void completeAllExceptionally(Collection<KafkaFutureImpl<T>> futures, Throwable exc) {
        completeAllExceptionally(futures.stream(), exc);
    }

    /**
     * Send an exception to all futures in the provided stream
     *
     * @param futures   The stream of KafkaFutureImpl objects.
     * @param exc       The exception
     * @param <T>       The KafkaFutureImpl result type.
     */
    private static <T> void completeAllExceptionally(Stream<KafkaFutureImpl<T>> futures, Throwable exc) {
        futures.forEach(future -> future.completeExceptionally(exc));
    }

    /**
     * Get the current time remaining before a deadline as an integer.
     *
     * @param now           The current time in milliseconds.
     * @param deadlineMs    The deadline time in milliseconds.
     * @return              The time delta in milliseconds.
     */
    static int calcTimeoutMsRemainingAsInt(long now, long deadlineMs) {
        long deltaMs = deadlineMs - now;
        if (deltaMs > Integer.MAX_VALUE)
            deltaMs = Integer.MAX_VALUE;
        else if (deltaMs < Integer.MIN_VALUE)
            deltaMs = Integer.MIN_VALUE;
        return (int) deltaMs;
    }

    /**
     * Generate the client id based on the configuration.
     *
     * @param config    The configuration
     *
     * @return          The client id
     */
    static String generateClientId(AdminClientConfig config) {
        String clientId = config.getString(AdminClientConfig.CLIENT_ID_CONFIG);
        if (!clientId.isEmpty())
            return clientId;
        return "adminclient-" + ADMIN_CLIENT_ID_SEQUENCE.getAndIncrement();
    }

    String getClientId() {
        return clientId;
    }

    /**
     * Get the deadline for a particular call.
     *
     * @param now               The current time in milliseconds.
     * @param optionTimeoutMs   The timeout option given by the user.
     *
     * @return                  The deadline in milliseconds.
     */
    private long calcDeadlineMs(long now, Integer optionTimeoutMs) {
        if (optionTimeoutMs != null)
            return now + Math.max(0, optionTimeoutMs);
        return now + defaultApiTimeoutMs;
    }

    /**
     * Pretty-print an exception.
     *
     * @param throwable     The exception.
     *
     * @return              A compact human-readable string.
     */
    static String prettyPrintException(Throwable throwable) {
        if (throwable == null)
            return "Null exception.";
        if (throwable.getMessage() != null) {
            return throwable.getClass().getSimpleName() + ": " + throwable.getMessage();
        }
        return throwable.getClass().getSimpleName();
    }

    static KafkaAdminClient createInternal(AdminClientConfig config, TimeoutProcessorFactory timeoutProcessorFactory) {
        return createInternal(config, timeoutProcessorFactory, null);
    }

    static KafkaAdminClient createInternal(
        AdminClientConfig config,
        TimeoutProcessorFactory timeoutProcessorFactory,
        HostResolver hostResolver
    ) {
        Metrics metrics = null;
        NetworkClient networkClient = null;
        Time time = Time.SYSTEM;
        String clientId = generateClientId(config);
        ApiVersions apiVersions = new ApiVersions();
        LogContext logContext = createLogContext(clientId);

        try {
            // Since we only request node information, it's safe to pass true for allowAutoTopicCreation (and it
            // simplifies communication with older brokers)
            AdminBootstrapAddresses adminAddresses = AdminBootstrapAddresses.fromConfig(config);
            AdminMetadataManager metadataManager = new AdminMetadataManager(logContext,
                config.getLong(AdminClientConfig.RETRY_BACKOFF_MS_CONFIG),
                config.getLong(AdminClientConfig.METADATA_MAX_AGE_CONFIG),
                adminAddresses.usingBootstrapControllers());
            metadataManager.update(Cluster.bootstrap(adminAddresses.addresses()), time.milliseconds());
            List<MetricsReporter> reporters = CommonClientConfigs.metricsReporters(clientId, config);
            Map<String, String> metricTags = Collections.singletonMap("client-id", clientId);
            MetricConfig metricConfig = new MetricConfig().samples(config.getInt(AdminClientConfig.METRICS_NUM_SAMPLES_CONFIG))
                .timeWindow(config.getLong(AdminClientConfig.METRICS_SAMPLE_WINDOW_MS_CONFIG), TimeUnit.MILLISECONDS)
                .recordLevel(Sensor.RecordingLevel.forName(config.getString(AdminClientConfig.METRICS_RECORDING_LEVEL_CONFIG)))
                .tags(metricTags);
            MetricsContext metricsContext = new KafkaMetricsContext(JMX_PREFIX,
                    config.originalsWithPrefix(CommonClientConfigs.METRICS_CONTEXT_PREFIX));
            metrics = new Metrics(metricConfig, reporters, time, metricsContext);
            networkClient = ClientUtils.createNetworkClient(config,
                clientId,
                metrics,
                "admin-client",
                logContext,
                apiVersions,
                time,
                1,
                (int) TimeUnit.HOURS.toMillis(1),
                metadataManager.updater(),
                (hostResolver == null) ? new DefaultHostResolver() : hostResolver);
            return new KafkaAdminClient(config, clientId, time, metadataManager, metrics, networkClient,
                timeoutProcessorFactory, logContext);
        } catch (Throwable exc) {
            closeQuietly(metrics, "Metrics");
            closeQuietly(networkClient, "NetworkClient");
            throw new KafkaException("Failed to create new KafkaAdminClient", exc);
        }
    }

    // Visible for tests
    static KafkaAdminClient createInternal(AdminClientConfig config,
                                           AdminMetadataManager metadataManager,
                                           KafkaClient client,
                                           Time time) {
        Metrics metrics = null;
        String clientId = generateClientId(config);

        try {
            metrics = new Metrics(new MetricConfig(), new LinkedList<>(), time);
            LogContext logContext = createLogContext(clientId);
            return new KafkaAdminClient(config, clientId, time, metadataManager, metrics,
                client, null, logContext);
        } catch (Throwable exc) {
            closeQuietly(metrics, "Metrics");
            throw new KafkaException("Failed to create new KafkaAdminClient", exc);
        }
    }

    static LogContext createLogContext(String clientId) {
        return new LogContext("[AdminClient clientId=" + clientId + "] ");
    }

    private KafkaAdminClient(AdminClientConfig config,
                             String clientId,
                             Time time,
                             AdminMetadataManager metadataManager,
                             Metrics metrics,
                             KafkaClient client,
                             TimeoutProcessorFactory timeoutProcessorFactory,
                             LogContext logContext) {
        this.clientId = clientId;
        this.log = logContext.logger(KafkaAdminClient.class);
        this.logContext = logContext;
        this.requestTimeoutMs = config.getInt(AdminClientConfig.REQUEST_TIMEOUT_MS_CONFIG);
        this.defaultApiTimeoutMs = configureDefaultApiTimeoutMs(config);
        this.time = time;
        this.metadataManager = metadataManager;
        this.metrics = metrics;
        this.client = client;
        this.runnable = new AdminClientRunnable();
        String threadName = NETWORK_THREAD_PREFIX + " | " + clientId;
        this.thread = new KafkaThread(threadName, runnable, true);
        this.timeoutProcessorFactory = (timeoutProcessorFactory == null) ?
            new TimeoutProcessorFactory() : timeoutProcessorFactory;
        this.maxRetries = config.getInt(AdminClientConfig.RETRIES_CONFIG);
        this.retryBackoffMs = config.getLong(AdminClientConfig.RETRY_BACKOFF_MS_CONFIG);
        this.retryBackoffMaxMs = config.getLong(AdminClientConfig.RETRY_BACKOFF_MAX_MS_CONFIG);
        this.retryBackoff = new ExponentialBackoff(
            retryBackoffMs,
            CommonClientConfigs.RETRY_BACKOFF_EXP_BASE,
            retryBackoffMaxMs,
            CommonClientConfigs.RETRY_BACKOFF_JITTER);
        this.clientTelemetryEnabled = config.getBoolean(AdminClientConfig.ENABLE_METRICS_PUSH_CONFIG);
        config.logUnused();
        AppInfoParser.registerAppInfo(JMX_PREFIX, clientId, metrics, time.milliseconds());
        log.debug("Kafka admin client initialized");
        thread.start();
    }

    /**
     * If a default.api.timeout.ms has been explicitly specified, raise an error if it conflicts with request.timeout.ms.
     * If no default.api.timeout.ms has been configured, then set its value as the max of the default and request.timeout.ms. Also we should probably log a warning.
     * Otherwise, use the provided values for both configurations.
     *
     * @param config The configuration
     */
    private int configureDefaultApiTimeoutMs(AdminClientConfig config) {
        int requestTimeoutMs = config.getInt(AdminClientConfig.REQUEST_TIMEOUT_MS_CONFIG);
        int defaultApiTimeoutMs = config.getInt(AdminClientConfig.DEFAULT_API_TIMEOUT_MS_CONFIG);

        if (defaultApiTimeoutMs < requestTimeoutMs) {
            if (config.originals().containsKey(AdminClientConfig.DEFAULT_API_TIMEOUT_MS_CONFIG)) {
                throw new ConfigException("The specified value of " + AdminClientConfig.DEFAULT_API_TIMEOUT_MS_CONFIG +
                        " must be no smaller than the value of " + AdminClientConfig.REQUEST_TIMEOUT_MS_CONFIG + ".");
            } else {
                log.warn("Overriding the default value for {} ({}) with the explicitly configured request timeout {}",
                        AdminClientConfig.DEFAULT_API_TIMEOUT_MS_CONFIG, this.defaultApiTimeoutMs,
                        requestTimeoutMs);
                return requestTimeoutMs;
            }
        }
        return defaultApiTimeoutMs;
    }

    @Override
    public void close(Duration timeout) {
        long waitTimeMs = timeout.toMillis();
        if (waitTimeMs < 0)
            throw new IllegalArgumentException("The timeout cannot be negative.");
        waitTimeMs = Math.min(TimeUnit.DAYS.toMillis(365), waitTimeMs); // Limit the timeout to a year.
        long now = time.milliseconds();
        long newHardShutdownTimeMs = now + waitTimeMs;
        long prev = INVALID_SHUTDOWN_TIME;
        while (true) {
            if (hardShutdownTimeMs.compareAndSet(prev, newHardShutdownTimeMs)) {
                if (prev == INVALID_SHUTDOWN_TIME) {
                    log.debug("Initiating close operation.");
                } else {
                    log.debug("Moving hard shutdown time forward.");
                }
                client.wakeup(); // Wake the thread, if it is blocked inside poll().
                break;
            }
            prev = hardShutdownTimeMs.get();
            if (prev < newHardShutdownTimeMs) {
                log.debug("Hard shutdown time is already earlier than requested.");
                newHardShutdownTimeMs = prev;
                break;
            }
        }
        if (log.isDebugEnabled()) {
            long deltaMs = Math.max(0, newHardShutdownTimeMs - time.milliseconds());
            log.debug("Waiting for the I/O thread to exit. Hard shutdown in {} ms.", deltaMs);
        }
        try {
            // close() can be called by AdminClient thread when it invokes callback. That will
            // cause deadlock, so check for that condition.
            if (Thread.currentThread() != thread) {
                // Wait for the thread to be joined.
                thread.join(waitTimeMs);
            }
            log.debug("Kafka admin client closed.");
        } catch (InterruptedException e) {
            log.debug("Interrupted while joining I/O thread", e);
            Thread.currentThread().interrupt();
        }
    }

    /**
     * An interface for providing a node for a call.
     */
    private interface NodeProvider {
        Node provide();
        boolean supportsUseControllers();
    }

    private class MetadataUpdateNodeIdProvider implements NodeProvider {
        @Override
        public Node provide() {
            return client.leastLoadedNode(time.milliseconds());
        }

        @Override
        public boolean supportsUseControllers() {
            return true;
        }
    }

    private class ConstantNodeIdProvider implements NodeProvider {
        private final int nodeId;
        private final boolean supportsUseControllers;

        ConstantNodeIdProvider(int nodeId, boolean supportsUseControllers) {
            this.nodeId = nodeId;
            this.supportsUseControllers = supportsUseControllers;
        }

        ConstantNodeIdProvider(int nodeId) {
            this.nodeId = nodeId;
            this.supportsUseControllers = false;
        }

        @Override
        public Node provide() {
            if (metadataManager.isReady() &&
                    (metadataManager.nodeById(nodeId) != null)) {
                return metadataManager.nodeById(nodeId);
            }
            // If we can't find the node with the given constant ID, we schedule a
            // metadata update and hope it appears.  This behavior is useful for avoiding
            // flaky behavior in tests when the cluster is starting up and not all nodes
            // have appeared.
            metadataManager.requestUpdate();
            return null;
        }

        @Override
        public boolean supportsUseControllers() {
            return supportsUseControllers;
        }
    }

    /**
     * Provides the controller node.
     */
    private class ControllerNodeProvider implements NodeProvider {
        private final boolean supportsUseControllers;

        ControllerNodeProvider(boolean supportsUseControllers) {
            this.supportsUseControllers = supportsUseControllers;
        }

        ControllerNodeProvider() {
            this.supportsUseControllers = false;
        }

        @Override
        public Node provide() {
            if (metadataManager.isReady() &&
                    (metadataManager.controller() != null)) {
                return metadataManager.controller();
            }
            metadataManager.requestUpdate();
            return null;
        }

        @Override
        public boolean supportsUseControllers() {
            return supportsUseControllers;
        }
    }

    /**
     * Provides the least loaded node.
     */
    private class LeastLoadedNodeProvider implements NodeProvider {
        @Override
        public Node provide() {
            if (metadataManager.isReady()) {
                // This may return null if all nodes are busy.
                // In that case, we will postpone node assignment.
                return client.leastLoadedNode(time.milliseconds());
            }
            metadataManager.requestUpdate();
            return null;
        }

        @Override
        public boolean supportsUseControllers() {
            return false;
        }
    }

    /**
     * Provides the least loaded broker, or the active kcontroller if we're using
     * bootstrap.controllers.
     */
    private class ConstantBrokerOrActiveKController implements NodeProvider {
        private final int nodeId;

        ConstantBrokerOrActiveKController(int nodeId) {
            this.nodeId = nodeId;
        }

        @Override
        public Node provide() {
            if (metadataManager.isReady()) {
                if (metadataManager.usingBootstrapControllers()) {
                    return metadataManager.controller();
                } else if (metadataManager.nodeById(nodeId) != null) {
                    return metadataManager.nodeById(nodeId);
                }
            }
            metadataManager.requestUpdate();
            return null;
        }

        @Override
        public boolean supportsUseControllers() {
            return true;
        }
    }

    /**
     * Provides the least loaded broker, or the active kcontroller if we're using
     * bootstrap.controllers.
     */
    private class LeastLoadedBrokerOrActiveKController implements NodeProvider {
        @Override
        public Node provide() {
            if (metadataManager.isReady()) {
                if (metadataManager.usingBootstrapControllers()) {
                    return metadataManager.controller();
                } else {
                    // This may return null if all nodes are busy.
                    // In that case, we will postpone node assignment.
                    return client.leastLoadedNode(time.milliseconds());
                }
            }
            metadataManager.requestUpdate();
            return null;
        }

        @Override
        public boolean supportsUseControllers() {
            return true;
        }
    }

    abstract class Call {
        private final boolean internal;
        private final String callName;
        private final long deadlineMs;
        private final NodeProvider nodeProvider;
        protected int tries;
        private Node curNode = null;
        private long nextAllowedTryMs;

        Call(boolean internal,
             String callName,
             long nextAllowedTryMs,
             int tries,
             long deadlineMs,
             NodeProvider nodeProvider
        ) {
            this.internal = internal;
            this.callName = callName;
            this.nextAllowedTryMs = nextAllowedTryMs;
            this.tries = tries;
            this.deadlineMs = deadlineMs;
            this.nodeProvider = nodeProvider;
        }

        Call(boolean internal, String callName, long deadlineMs, NodeProvider nodeProvider) {
            this(internal, callName, 0, 0, deadlineMs, nodeProvider);
        }

        Call(String callName, long deadlineMs, NodeProvider nodeProvider) {
            this(false, callName, 0, 0, deadlineMs, nodeProvider);
        }

        Call(String callName, long nextAllowedTryMs, int tries, long deadlineMs, NodeProvider nodeProvider) {
            this(false, callName, nextAllowedTryMs, tries, deadlineMs, nodeProvider);
        }

        protected Node curNode() {
            return curNode;
        }

        /**
         * Handle a failure.
         *
         * Depending on what the exception is and how many times we have already tried, we may choose to
         * fail the Call, or retry it. It is important to print the stack traces here in some cases,
         * since they are not necessarily preserved in ApiVersionException objects.
         *
         * @param now           The current time in milliseconds.
         * @param throwable     The failure exception.
         */
        final void fail(long now, Throwable throwable) {
            if (curNode != null) {
                runnable.nodeReadyDeadlines.remove(curNode);
                curNode = null;
            }
            // If the admin client is closing, we can't retry.
            if (runnable.closing) {
                handleFailure(throwable);
                return;
            }
            // If this is an UnsupportedVersionException that we can retry, do so. Note that a
            // protocol downgrade will not count against the total number of retries we get for
            // this RPC. That is why 'tries' is not incremented.
            if ((throwable instanceof UnsupportedVersionException) &&
                     handleUnsupportedVersionException((UnsupportedVersionException) throwable)) {
                log.debug("{} attempting protocol downgrade and then retry.", this);
                runnable.pendingCalls.add(this);
                return;
            }
            nextAllowedTryMs = now + retryBackoff.backoff(tries++);

            // If the call has timed out, fail.
            if (calcTimeoutMsRemainingAsInt(now, deadlineMs) <= 0) {
                handleTimeoutFailure(now, throwable);
                return;
            }
            // If the exception is not retriable, fail.
            if (!(throwable instanceof RetriableException)) {
                if (log.isDebugEnabled()) {
                    log.debug("{} failed with non-retriable exception after {} attempt(s)", this, tries,
                        new Exception(prettyPrintException(throwable)));
                }
                handleFailure(throwable);
                return;
            }
            // If we are out of retries, fail.
            if (tries > maxRetries) {
                handleTimeoutFailure(now, throwable);
                return;
            }
            if (log.isDebugEnabled()) {
                log.debug("{} failed: {}. Beginning retry #{}",
                    this, prettyPrintException(throwable), tries);
            }
            maybeRetry(now, throwable);
        }

        void maybeRetry(long now, Throwable throwable) {
            runnable.pendingCalls.add(this);
        }

        private void handleTimeoutFailure(long now, Throwable cause) {
            if (log.isDebugEnabled()) {
                log.debug("{} timed out at {} after {} attempt(s)", this, now, tries,
                    new Exception(prettyPrintException(cause)));
            }
            if (cause instanceof TimeoutException) {
                handleFailure(cause);
            } else {
                handleFailure(new TimeoutException(this + " timed out at " + now
                    + " after " + tries + " attempt(s)", cause));
            }
        }

        /**
         * Create an AbstractRequest.Builder for this Call.
         *
         * @param timeoutMs The timeout in milliseconds.
         *
         * @return          The AbstractRequest builder.
         */
        abstract AbstractRequest.Builder<?> createRequest(int timeoutMs);

        /**
         * Process the call response.
         *
         * @param abstractResponse  The AbstractResponse.
         *
         */
        abstract void handleResponse(AbstractResponse abstractResponse);

        /**
         * Handle a failure. This will only be called if the failure exception was not
         * retriable, or if we hit a timeout.
         *
         * @param throwable     The exception.
         */
        abstract void handleFailure(Throwable throwable);

        /**
         * Handle an UnsupportedVersionException.
         *
         * @param exception     The exception.
         *
         * @return              True if the exception can be handled; false otherwise.
         */
        boolean handleUnsupportedVersionException(UnsupportedVersionException exception) {
            return false;
        }

        @Override
        public String toString() {
            return "Call(callName=" + callName + ", deadlineMs=" + deadlineMs +
                ", tries=" + tries + ", nextAllowedTryMs=" + nextAllowedTryMs + ")";
        }

        public boolean isInternal() {
            return internal;
        }
    }

    static class TimeoutProcessorFactory {
        TimeoutProcessor create(long now) {
            return new TimeoutProcessor(now);
        }
    }

    static class TimeoutProcessor {
        /**
         * The current time in milliseconds.
         */
        private final long now;

        /**
         * The number of milliseconds until the next timeout.
         */
        private int nextTimeoutMs;

        /**
         * Create a new timeout processor.
         *
         * @param now           The current time in milliseconds since the epoch.
         */
        TimeoutProcessor(long now) {
            this.now = now;
            this.nextTimeoutMs = Integer.MAX_VALUE;
        }

        /**
         * Check for calls which have timed out.
         * Timed out calls will be removed and failed.
         * The remaining milliseconds until the next timeout will be updated.
         *
         * @param calls         The collection of calls.
         *
         * @return              The number of calls which were timed out.
         */
        int handleTimeouts(Collection<Call> calls, String msg) {
            int numTimedOut = 0;
            for (Iterator<Call> iter = calls.iterator(); iter.hasNext(); ) {
                Call call = iter.next();
                int remainingMs = calcTimeoutMsRemainingAsInt(now, call.deadlineMs);
                if (remainingMs < 0) {
                    call.fail(now, new TimeoutException(msg + " Call: " + call.callName));
                    iter.remove();
                    numTimedOut++;
                } else {
                    nextTimeoutMs = Math.min(nextTimeoutMs, remainingMs);
                }
            }
            return numTimedOut;
        }

        /**
         * Check whether a call should be timed out.
         * The remaining milliseconds until the next timeout will be updated.
         *
         * @param call      The call.
         *
         * @return          True if the call should be timed out.
         */
        boolean callHasExpired(Call call) {
            int remainingMs = calcTimeoutMsRemainingAsInt(now, call.deadlineMs);
            if (remainingMs < 0)
                return true;
            nextTimeoutMs = Math.min(nextTimeoutMs, remainingMs);
            return false;
        }

        int nextTimeoutMs() {
            return nextTimeoutMs;
        }
    }

    private final class AdminClientRunnable implements Runnable {
        /**
         * Calls which have not yet been assigned to a node.
         * Only accessed from this thread.
         */
        private final ArrayList<Call> pendingCalls = new ArrayList<>();

        /**
         * Maps nodes to calls that we want to send.
         * Only accessed from this thread.
         */
        private final Map<Node, List<Call>> callsToSend = new HashMap<>();

        /**
         * Maps node ID strings to calls that have been sent.
         * Only accessed from this thread.
         */
        private final Map<String, Call> callsInFlight = new HashMap<>();

        /**
         * Maps correlation IDs to calls that have been sent.
         * Only accessed from this thread.
         */
        private final Map<Integer, Call> correlationIdToCalls = new HashMap<>();

        /**
         * Pending calls. Protected by the object monitor.
         */
        private final List<Call> newCalls = new LinkedList<>();

        /**
         * Maps node ID strings to their readiness deadlines.  A node will appear in this
         * map if there are callsToSend which are waiting for it to be ready, and there
         * are no calls in flight using the node.
         */
        private final Map<Node, Long> nodeReadyDeadlines = new HashMap<>();

        /**
         * Whether the admin client is closing.
         */
        private volatile boolean closing = false;

        /**
         * Time out the elements in the pendingCalls list which are expired.
         *
         * @param processor     The timeout processor.
         */
        private void timeoutPendingCalls(TimeoutProcessor processor) {
            int numTimedOut = processor.handleTimeouts(pendingCalls, "Timed out waiting for a node assignment.");
            if (numTimedOut > 0)
                log.debug("Timed out {} pending calls.", numTimedOut);
        }

        /**
         * Time out calls which have been assigned to nodes.
         *
         * @param processor     The timeout processor.
         */
        private int timeoutCallsToSend(TimeoutProcessor processor) {
            int numTimedOut = 0;
            for (List<Call> callList : callsToSend.values()) {
                numTimedOut += processor.handleTimeouts(callList,
                    "Timed out waiting to send the call.");
            }
            if (numTimedOut > 0)
                log.debug("Timed out {} call(s) with assigned nodes.", numTimedOut);
            return numTimedOut;
        }

        /**
         * Drain all the calls from newCalls into pendingCalls.
         *
         * This function holds the lock for the minimum amount of time, to avoid blocking
         * users of AdminClient who will also take the lock to add new calls.
         */
        private synchronized void drainNewCalls() {
            transitionToPendingAndClearList(newCalls);
        }

        /**
         * Add some calls to pendingCalls, and then clear the input list.
         * Also clears Call#curNode.
         *
         * @param calls         The calls to add.
         */
        private void transitionToPendingAndClearList(List<Call> calls) {
            for (Call call : calls) {
                call.curNode = null;
                pendingCalls.add(call);
            }
            calls.clear();
        }

        /**
         * Choose nodes for the calls in the pendingCalls list.
         *
         * @param now           The current time in milliseconds.
         * @return              The minimum time until a call is ready to be retried if any of the pending
         *                      calls are backing off after a failure
         */
        private long maybeDrainPendingCalls(long now) {
            long pollTimeout = Long.MAX_VALUE;
            log.trace("Trying to choose nodes for {} at {}", pendingCalls, now);

            Iterator<Call> pendingIter = pendingCalls.iterator();
            while (pendingIter.hasNext()) {
                Call call = pendingIter.next();
                // If the call is being retried, await the proper backoff before finding the node
                if (now < call.nextAllowedTryMs) {
                    pollTimeout = Math.min(pollTimeout, call.nextAllowedTryMs - now);
                } else if (maybeDrainPendingCall(call, now)) {
                    pendingIter.remove();
                }
            }
            return pollTimeout;
        }

        /**
         * Check whether a pending call can be assigned a node. Return true if the pending call was either
         * transferred to the callsToSend collection or if the call was failed. Return false if it
         * should remain pending.
         */
        private boolean maybeDrainPendingCall(Call call, long now) {
            try {
                Node node = call.nodeProvider.provide();
                if (node != null) {
                    log.trace("Assigned {} to node {}", call, node);
                    call.curNode = node;
                    getOrCreateListValue(callsToSend, node).add(call);
                    return true;
                } else {
                    log.trace("Unable to assign {} to a node.", call);
                    return false;
                }
            } catch (Throwable t) {
                // Handle authentication errors while choosing nodes.
                log.debug("Unable to choose node for {}", call, t);
                call.fail(now, t);
                return true;
            }
        }

        /**
         * Send the calls which are ready.
         *
         * @param now                   The current time in milliseconds.
         * @return                      The minimum timeout we need for poll().
         */
        private long sendEligibleCalls(long now) {
            long pollTimeout = Long.MAX_VALUE;
            for (Iterator<Map.Entry<Node, List<Call>>> iter = callsToSend.entrySet().iterator(); iter.hasNext(); ) {
                Map.Entry<Node, List<Call>> entry = iter.next();
                List<Call> calls = entry.getValue();
                if (calls.isEmpty()) {
                    iter.remove();
                    continue;
                }
                Node node = entry.getKey();
                if (callsInFlight.containsKey(node.idString())) {
                    log.trace("Still waiting for other calls to finish on node {}.", node);
                    nodeReadyDeadlines.remove(node);
                    continue;
                }
                if (!client.ready(node, now)) {
                    Long deadline = nodeReadyDeadlines.get(node);
                    if (deadline != null) {
                        if (now >= deadline) {
                            log.info("Disconnecting from {} and revoking {} node assignment(s) " +
                                "because the node is taking too long to become ready.",
                                node.idString(), calls.size());
                            transitionToPendingAndClearList(calls);
                            client.disconnect(node.idString());
                            nodeReadyDeadlines.remove(node);
                            iter.remove();
                            continue;
                        }
                        pollTimeout = Math.min(pollTimeout, deadline - now);
                    } else {
                        nodeReadyDeadlines.put(node, now + requestTimeoutMs);
                    }
                    long nodeTimeout = client.pollDelayMs(node, now);
                    pollTimeout = Math.min(pollTimeout, nodeTimeout);
                    log.trace("Client is not ready to send to {}. Must delay {} ms", node, nodeTimeout);
                    continue;
                }
                // Subtract the time we spent waiting for the node to become ready from
                // the total request time.
                int remainingRequestTime;
                Long deadlineMs = nodeReadyDeadlines.remove(node);
                if (deadlineMs == null) {
                    remainingRequestTime = requestTimeoutMs;
                } else {
                    remainingRequestTime = calcTimeoutMsRemainingAsInt(now, deadlineMs);
                }
                while (!calls.isEmpty()) {
                    Call call = calls.remove(0);
                    int timeoutMs = Math.min(remainingRequestTime,
                        calcTimeoutMsRemainingAsInt(now, call.deadlineMs));
                    AbstractRequest.Builder<?> requestBuilder;
                    try {
                        requestBuilder = call.createRequest(timeoutMs);
                    } catch (Throwable t) {
                        call.fail(now, new KafkaException(String.format(
                            "Internal error sending %s to %s.", call.callName, node), t));
                        continue;
                    }
                    ClientRequest clientRequest = client.newClientRequest(node.idString(),
                        requestBuilder, now, true, timeoutMs, null);
                    log.debug("Sending {} to {}. correlationId={}, timeoutMs={}",
                        requestBuilder, node, clientRequest.correlationId(), timeoutMs);
                    client.send(clientRequest, now);
                    callsInFlight.put(node.idString(), call);
                    correlationIdToCalls.put(clientRequest.correlationId(), call);
                    break;
                }
            }
            return pollTimeout;
        }

        /**
         * Time out expired calls that are in flight.
         *
         * Calls that are in flight may have been partially or completely sent over the wire. They may
         * even be in the process of being processed by the remote server. At the moment, our only option
         * to time them out is to close the entire connection.
         *
         * @param processor         The timeout processor.
         */
        private void timeoutCallsInFlight(TimeoutProcessor processor) {
            int numTimedOut = 0;
            for (Map.Entry<String, Call> entry : callsInFlight.entrySet()) {
                Call call = entry.getValue();
                String nodeId = entry.getKey();
                if (processor.callHasExpired(call)) {
                    log.info("Disconnecting from {} due to timeout while awaiting {}", nodeId, call);
                    client.disconnect(nodeId);
                    numTimedOut++;
                    // We don't remove anything from the callsInFlight data structure. Because the connection
                    // has been closed, the calls should be returned by the next client#poll(),
                    // and handled at that point.
                }
            }
            if (numTimedOut > 0)
                log.debug("Timed out {} call(s) in flight.", numTimedOut);
        }

        /**
         * Handle responses from the server.
         *
         * @param now                   The current time in milliseconds.
         * @param responses             The latest responses from KafkaClient.
         */
        private void handleResponses(long now, List<ClientResponse> responses) {
            for (ClientResponse response : responses) {
                int correlationId = response.requestHeader().correlationId();

                Call call = correlationIdToCalls.get(correlationId);
                if (call == null) {
                    // If the server returns information about a correlation ID we didn't use yet,
                    // an internal server error has occurred. Close the connection and log an error message.
                    log.error("Internal server error on {}: server returned information about unknown " +
                        "correlation ID {}, requestHeader = {}", response.destination(), correlationId,
                        response.requestHeader());
                    client.disconnect(response.destination());
                    continue;
                }

                // Stop tracking this call.
                correlationIdToCalls.remove(correlationId);
                if (!callsInFlight.remove(response.destination(), call)) {
                    log.error("Internal server error on {}: ignoring call {} in correlationIdToCall " +
                        "that did not exist in callsInFlight", response.destination(), call);
                    continue;
                }

                // Handle the result of the call. This may involve retrying the call, if we got a
                // retriable exception.
                if (response.versionMismatch() != null) {
                    call.fail(now, response.versionMismatch());
                } else if (response.wasDisconnected()) {
                    AuthenticationException authException = client.authenticationException(call.curNode());
                    if (authException != null) {
                        call.fail(now, authException);
                    } else {
                        call.fail(now, new DisconnectException(String.format(
                            "Cancelled %s request with correlation id %d due to node %s being disconnected",
                            call.callName, correlationId, response.destination())));
                    }
                } else {
                    try {
                        call.handleResponse(response.responseBody());
                        if (log.isTraceEnabled())
                            log.trace("{} got response {}", call, response.responseBody());
                    } catch (Throwable t) {
                        if (log.isTraceEnabled())
                            log.trace("{} handleResponse failed with {}", call, prettyPrintException(t));
                        call.fail(now, t);
                    }
                }
            }
        }

        /**
         * Unassign calls that have not yet been sent based on some predicate. For example, this
         * is used to reassign the calls that have been assigned to a disconnected node.
         *
         * @param shouldUnassign Condition for reassignment. If the predicate is true, then the calls will
         *                       be put back in the pendingCalls collection and they will be reassigned
         */
        private void unassignUnsentCalls(Predicate<Node> shouldUnassign) {
            for (Iterator<Map.Entry<Node, List<Call>>> iter = callsToSend.entrySet().iterator(); iter.hasNext(); ) {
                Map.Entry<Node, List<Call>> entry = iter.next();
                Node node = entry.getKey();
                List<Call> awaitingCalls = entry.getValue();

                if (awaitingCalls.isEmpty()) {
                    iter.remove();
                } else if (shouldUnassign.test(node)) {
                    nodeReadyDeadlines.remove(node);
                    transitionToPendingAndClearList(awaitingCalls);
                    iter.remove();
                }
            }
        }

        private boolean hasActiveExternalCalls(Collection<Call> calls) {
            for (Call call : calls) {
                if (!call.isInternal()) {
                    return true;
                }
            }
            return false;
        }

        /**
         * Return true if there are currently active external calls.
         */
        private boolean hasActiveExternalCalls() {
            if (hasActiveExternalCalls(pendingCalls)) {
                return true;
            }
            for (List<Call> callList : callsToSend.values()) {
                if (hasActiveExternalCalls(callList)) {
                    return true;
                }
            }
            return hasActiveExternalCalls(correlationIdToCalls.values());
        }

        private boolean threadShouldExit(long now, long curHardShutdownTimeMs) {
            if (!hasActiveExternalCalls()) {
                log.trace("All work has been completed, and the I/O thread is now exiting.");
                return true;
            }
            if (now >= curHardShutdownTimeMs) {
                log.info("Forcing a hard I/O thread shutdown. Requests in progress will be aborted.");
                return true;
            }
            log.debug("Hard shutdown in {} ms.", curHardShutdownTimeMs - now);
            return false;
        }

        @Override
        public void run() {
            log.debug("Thread starting");
            try {
                processRequests();
            } finally {
                closing = true;
                AppInfoParser.unregisterAppInfo(JMX_PREFIX, clientId, metrics);

                int numTimedOut = 0;
                TimeoutProcessor timeoutProcessor = new TimeoutProcessor(Long.MAX_VALUE);
                synchronized (this) {
                    numTimedOut += timeoutProcessor.handleTimeouts(newCalls, "The AdminClient thread has exited.");
                }
                numTimedOut += timeoutProcessor.handleTimeouts(pendingCalls, "The AdminClient thread has exited.");
                numTimedOut += timeoutCallsToSend(timeoutProcessor);
                numTimedOut += timeoutProcessor.handleTimeouts(correlationIdToCalls.values(),
                        "The AdminClient thread has exited.");
                if (numTimedOut > 0) {
                    log.info("Timed out {} remaining operation(s) during close.", numTimedOut);
                }
                closeQuietly(client, "KafkaClient");
                closeQuietly(metrics, "Metrics");
                log.debug("Exiting AdminClientRunnable thread.");
            }
        }

        private void processRequests() {
            long now = time.milliseconds();
            while (true) {
                // Copy newCalls into pendingCalls.
                drainNewCalls();

                // Check if the AdminClient thread should shut down.
                long curHardShutdownTimeMs = hardShutdownTimeMs.get();
                if ((curHardShutdownTimeMs != INVALID_SHUTDOWN_TIME) && threadShouldExit(now, curHardShutdownTimeMs))
                    break;

                // Handle timeouts.
                TimeoutProcessor timeoutProcessor = timeoutProcessorFactory.create(now);
                timeoutPendingCalls(timeoutProcessor);
                timeoutCallsToSend(timeoutProcessor);
                timeoutCallsInFlight(timeoutProcessor);

                long pollTimeout = Math.min(1200000, timeoutProcessor.nextTimeoutMs());
                if (curHardShutdownTimeMs != INVALID_SHUTDOWN_TIME) {
                    pollTimeout = Math.min(pollTimeout, curHardShutdownTimeMs - now);
                }

                // Choose nodes for our pending calls.
                pollTimeout = Math.min(pollTimeout, maybeDrainPendingCalls(now));
                long metadataFetchDelayMs = metadataManager.metadataFetchDelayMs(now);
                if (metadataFetchDelayMs == 0) {
                    metadataManager.transitionToUpdatePending(now);
                    Call metadataCall = makeMetadataCall(now);
                    // Create a new metadata fetch call and add it to the end of pendingCalls.
                    // Assign a node for just the new call (we handled the other pending nodes above).

                    if (!maybeDrainPendingCall(metadataCall, now))
                        pendingCalls.add(metadataCall);
                }
                pollTimeout = Math.min(pollTimeout, sendEligibleCalls(now));

                if (metadataFetchDelayMs > 0) {
                    pollTimeout = Math.min(pollTimeout, metadataFetchDelayMs);
                }

                // Ensure that we use a small poll timeout if there are pending calls which need to be sent
                if (!pendingCalls.isEmpty())
                    pollTimeout = Math.min(pollTimeout, retryBackoffMs);

                // Wait for network responses.
                log.trace("Entering KafkaClient#poll(timeout={})", pollTimeout);
                List<ClientResponse> responses = client.poll(Math.max(0L, pollTimeout), now);
                log.trace("KafkaClient#poll retrieved {} response(s)", responses.size());

                // unassign calls to disconnected nodes
                unassignUnsentCalls(client::connectionFailed);

                // Update the current time and handle the latest responses.
                now = time.milliseconds();
                handleResponses(now, responses);
            }
        }

        /**
         * Queue a call for sending.
         *
         * If the AdminClient thread has exited, this will fail. Otherwise, it will succeed (even
         * if the AdminClient is shutting down). This function should called when retrying an
         * existing call.
         *
         * @param call      The new call object.
         * @param now       The current time in milliseconds.
         */
        void enqueue(Call call, long now) {
            if (call.tries > maxRetries) {
                log.debug("Max retries {} for {} reached", maxRetries, call);
                call.handleTimeoutFailure(time.milliseconds(), new TimeoutException(
                    "Exceeded maxRetries after " + call.tries + " tries."));
                return;
            }
            if (log.isDebugEnabled()) {
                log.debug("Queueing {} with a timeout {} ms from now.", call,
                    Math.min(requestTimeoutMs, call.deadlineMs - now));
            }
            boolean accepted = false;
            synchronized (this) {
                if (!closing) {
                    newCalls.add(call);
                    accepted = true;
                }
            }
            if (accepted) {
                client.wakeup(); // wake the thread if it is in poll()
            } else {
                log.debug("The AdminClient thread has exited. Timing out {}.", call);
                call.handleTimeoutFailure(time.milliseconds(),
                    new TimeoutException("The AdminClient thread has exited."));
            }
        }

        /**
         * Initiate a new call.
         *
         * This will fail if the AdminClient is scheduled to shut down.
         *
         * @param call      The new call object.
         * @param now       The current time in milliseconds.
         */
        void call(Call call, long now) {
            if (hardShutdownTimeMs.get() != INVALID_SHUTDOWN_TIME) {
                log.debug("Cannot accept new call {} when AdminClient is closing.", call);
                call.handleFailure(new IllegalStateException("Cannot accept new calls when AdminClient is closing."));
            } else if (metadataManager.usingBootstrapControllers() &&
                    (!call.nodeProvider.supportsUseControllers())) {
                call.fail(now, new UnsupportedEndpointTypeException("This Admin API is not " +
                    "yet supported when communicating directly with the controller quorum."));
            } else {
                enqueue(call, now);
            }
        }

        /**
         * Create a new metadata call.
         */
        private Call makeMetadataCall(long now) {
            if (metadataManager.usingBootstrapControllers()) {
                return makeControllerMetadataCall(now);
            } else {
                return makeBrokerMetadataCall(now);
            }
        }

        private Call makeControllerMetadataCall(long now) {
            // Use DescribeCluster here, as specified by KIP-919.
            return new Call(true, "describeCluster", calcDeadlineMs(now, requestTimeoutMs),
                    new MetadataUpdateNodeIdProvider()) {
                @Override
                public DescribeClusterRequest.Builder createRequest(int timeoutMs) {
                    return new DescribeClusterRequest.Builder(new DescribeClusterRequestData()
                        .setIncludeClusterAuthorizedOperations(false)
                        .setEndpointType(EndpointType.CONTROLLER.id()));
                }

                @Override
                public void handleResponse(AbstractResponse abstractResponse) {
                    DescribeClusterResponse response = (DescribeClusterResponse) abstractResponse;
                    Cluster cluster;
                    try {
                        cluster = parseDescribeClusterResponse(response.data());
                    } catch (ApiException e) {
                        handleFailure(e);
                        return;
                    }
                    long now = time.milliseconds();
                    metadataManager.update(cluster, now);

                    // Unassign all unsent requests after a metadata refresh to allow for a new
                    // destination to be selected from the new metadata
                    unassignUnsentCalls(node -> true);
                }

                @Override
                boolean handleUnsupportedVersionException(final UnsupportedVersionException e) {
                    metadataManager.updateFailed(e);
                    return false;
                }

                @Override
                public void handleFailure(Throwable e) {
                    metadataManager.updateFailed(e);
                }
            };
        }

        private Call makeBrokerMetadataCall(long now) {
            // We use MetadataRequest here so that we can continue to support brokers that are too
            // old to handle DescribeCluster.
            return new Call(true, "fetchMetadata", calcDeadlineMs(now, requestTimeoutMs),
                    new MetadataUpdateNodeIdProvider()) {
                @Override
                public MetadataRequest.Builder createRequest(int timeoutMs) {
                    // Since this only requests node information, it's safe to pass true
                    // for allowAutoTopicCreation (and it simplifies communication with
                    // older brokers)
                    return new MetadataRequest.Builder(new MetadataRequestData()
                        .setTopics(Collections.emptyList())
                        .setAllowAutoTopicCreation(true));
                }

                @Override
                public void handleResponse(AbstractResponse abstractResponse) {
                    MetadataResponse response = (MetadataResponse) abstractResponse;
                    long now = time.milliseconds();
                    metadataManager.update(response.buildCluster(), now);

                    // Unassign all unsent requests after a metadata refresh to allow for a new
                    // destination to be selected from the new metadata
                    unassignUnsentCalls(node -> true);
                }

                @Override
                boolean handleUnsupportedVersionException(final UnsupportedVersionException e) {
                    metadataManager.updateFailed(e);
                    return false;
                }

                @Override
                public void handleFailure(Throwable e) {
                    metadataManager.updateFailed(e);
                }
            };
        }
    }

    static Cluster parseDescribeClusterResponse(DescribeClusterResponseData response) {
        ApiError apiError = new ApiError(response.errorCode(), response.errorMessage());
        if (apiError.isFailure()) {
            throw apiError.exception();
        }
        if (response.endpointType() != EndpointType.CONTROLLER.id()) {
            throw new MismatchedEndpointTypeException("Expected response from CONTROLLER " +
                "endpoint, but got response from endpoint type " + (int) response.endpointType());
        }
        List<Node> nodes = new ArrayList<>();
        Node controllerNode = null;
        for (DescribeClusterResponseData.DescribeClusterBroker node : response.brokers()) {
            Node newNode = new Node(node.brokerId(), node.host(), node.port(), node.rack());
            nodes.add(newNode);
            if (node.brokerId() == response.controllerId()) {
                controllerNode = newNode;
            }
        }
        return new Cluster(response.clusterId(),
            nodes,
            Collections.emptyList(),
            Collections.emptySet(),
            Collections.emptySet(),
            controllerNode);
    }

    /**
     * Returns true if a topic name cannot be represented in an RPC.  This function does NOT check
     * whether the name is too long, contains invalid characters, etc.  It is better to enforce
     * those policies on the server, so that they can be changed in the future if needed.
     */
    private static boolean topicNameIsUnrepresentable(String topicName) {
        return topicName == null || topicName.isEmpty();
    }

    private static boolean topicIdIsUnrepresentable(Uuid topicId) {
        return topicId == null || topicId.equals(Uuid.ZERO_UUID);
    }

    // for testing
    int numPendingCalls() {
        return runnable.pendingCalls.size();
    }

    /**
     * Fail futures in the given stream which are not done.
     * Used when a response handler expected a result for some entity but no result was present.
     */
    private static <K, V> void completeUnrealizedFutures(
            Stream<Map.Entry<K, KafkaFutureImpl<V>>> futures,
            Function<K, String> messageFormatter) {
        futures.filter(entry -> !entry.getValue().isDone()).forEach(entry ->
                entry.getValue().completeExceptionally(new ApiException(messageFormatter.apply(entry.getKey()))));
    }

    /**
     * Fail futures in the given Map which were retried due to exceeding quota. We propagate
     * the initial error back to the caller if the request timed out.
     */
    private static <K, V> void maybeCompleteQuotaExceededException(
            boolean shouldRetryOnQuotaViolation,
            Throwable throwable,
            Map<K, KafkaFutureImpl<V>> futures,
            Map<K, ThrottlingQuotaExceededException> quotaExceededExceptions,
            int throttleTimeDelta) {
        if (shouldRetryOnQuotaViolation && throwable instanceof TimeoutException) {
            quotaExceededExceptions.forEach((key, value) -> futures.get(key).completeExceptionally(
                new ThrottlingQuotaExceededException(
                    Math.max(0, value.throttleTimeMs() - throttleTimeDelta),
                    value.getMessage())));
        }
    }

    @Override
    public CreateTopicsResult createTopics(final Collection<NewTopic> newTopics,
                                           final CreateTopicsOptions options) {
        final Map<String, KafkaFutureImpl<TopicMetadataAndConfig>> topicFutures = new HashMap<>(newTopics.size());
        final CreatableTopicCollection topics = new CreatableTopicCollection();
        for (NewTopic newTopic : newTopics) {
            if (topicNameIsUnrepresentable(newTopic.name())) {
                KafkaFutureImpl<TopicMetadataAndConfig> future = new KafkaFutureImpl<>();
                future.completeExceptionally(new InvalidTopicException("The given topic name '" +
                    newTopic.name() + "' cannot be represented in a request."));
                topicFutures.put(newTopic.name(), future);
            } else if (!topicFutures.containsKey(newTopic.name())) {
                topicFutures.put(newTopic.name(), new KafkaFutureImpl<>());
                topics.add(newTopic.convertToCreatableTopic());
            }
        }
        if (!topics.isEmpty()) {
            final long now = time.milliseconds();
            final long deadline = calcDeadlineMs(now, options.timeoutMs());
            final Call call = getCreateTopicsCall(options, topicFutures, topics,
                Collections.emptyMap(), now, deadline);
            runnable.call(call, now);
        }
        return new CreateTopicsResult(new HashMap<>(topicFutures));
    }

    private Call getCreateTopicsCall(final CreateTopicsOptions options,
                                     final Map<String, KafkaFutureImpl<TopicMetadataAndConfig>> futures,
                                     final CreatableTopicCollection topics,
                                     final Map<String, ThrottlingQuotaExceededException> quotaExceededExceptions,
                                     final long now,
                                     final long deadline) {
        return new Call("createTopics", deadline, new ControllerNodeProvider()) {
            @Override
            public CreateTopicsRequest.Builder createRequest(int timeoutMs) {
                return new CreateTopicsRequest.Builder(
                    new CreateTopicsRequestData()
                        .setTopics(topics)
                        .setTimeoutMs(timeoutMs)
                        .setValidateOnly(options.shouldValidateOnly()));
            }

            @Override
            public void handleResponse(AbstractResponse abstractResponse) {
                // Check for controller change
                handleNotControllerError(abstractResponse);
                // Handle server responses for particular topics.
                final CreateTopicsResponse response = (CreateTopicsResponse) abstractResponse;
                final CreatableTopicCollection retryTopics = new CreatableTopicCollection();
                final Map<String, ThrottlingQuotaExceededException> retryTopicQuotaExceededExceptions = new HashMap<>();
                for (CreatableTopicResult result : response.data().topics()) {
                    KafkaFutureImpl<TopicMetadataAndConfig> future = futures.get(result.name());
                    if (future == null) {
                        log.warn("Server response mentioned unknown topic {}", result.name());
                    } else {
                        ApiError error = new ApiError(result.errorCode(), result.errorMessage());
                        if (error.isFailure()) {
                            if (error.is(Errors.THROTTLING_QUOTA_EXCEEDED)) {
                                ThrottlingQuotaExceededException quotaExceededException = new ThrottlingQuotaExceededException(
                                    response.throttleTimeMs(), error.messageWithFallback());
                                if (options.shouldRetryOnQuotaViolation()) {
                                    retryTopics.add(topics.find(result.name()).duplicate());
                                    retryTopicQuotaExceededExceptions.put(result.name(), quotaExceededException);
                                } else {
                                    future.completeExceptionally(quotaExceededException);
                                }
                            } else {
                                future.completeExceptionally(error.exception());
                            }
                        } else {
                            TopicMetadataAndConfig topicMetadataAndConfig;
                            if (result.topicConfigErrorCode() != Errors.NONE.code()) {
                                topicMetadataAndConfig = new TopicMetadataAndConfig(
                                    Errors.forCode(result.topicConfigErrorCode()).exception());
                            } else if (result.numPartitions() == CreateTopicsResult.UNKNOWN) {
                                topicMetadataAndConfig = new TopicMetadataAndConfig(new UnsupportedVersionException(
                                    "Topic metadata and configs in CreateTopics response not supported"));
                            } else {
                                List<CreatableTopicConfigs> configs = result.configs();
                                Config topicConfig = new Config(configs.stream()
                                    .map(this::configEntry)
                                    .collect(Collectors.toSet()));
                                topicMetadataAndConfig = new TopicMetadataAndConfig(result.topicId(), result.numPartitions(),
                                    result.replicationFactor(),
                                    topicConfig);
                            }
                            future.complete(topicMetadataAndConfig);
                        }
                    }
                }
                // If there are topics to retry, retry them; complete unrealized futures otherwise.
                if (retryTopics.isEmpty()) {
                    // The server should send back a response for every topic. But do a sanity check anyway.
                    completeUnrealizedFutures(futures.entrySet().stream(),
                        topic -> "The controller response did not contain a result for topic " + topic);
                } else {
                    final long now = time.milliseconds();
                    final Call call = getCreateTopicsCall(options, futures, retryTopics,
                        retryTopicQuotaExceededExceptions, now, deadline);
                    runnable.call(call, now);
                }
            }

            private ConfigEntry configEntry(CreatableTopicConfigs config) {
                return new ConfigEntry(
                    config.name(),
                    config.value(),
                    configSource(DescribeConfigsResponse.ConfigSource.forId(config.configSource())),
                    config.isSensitive(),
                    config.readOnly(),
                    Collections.emptyList(),
                    null,
                    null);
            }

            @Override
            void handleFailure(Throwable throwable) {
                // If there were any topics retries due to a quota exceeded exception, we propagate
                // the initial error back to the caller if the request timed out.
                maybeCompleteQuotaExceededException(options.shouldRetryOnQuotaViolation(),
                    throwable, futures, quotaExceededExceptions, (int) (time.milliseconds() - now));
                // Fail all the other remaining futures
                completeAllExceptionally(futures.values(), throwable);
            }
        };
    }

    @Override
    public DeleteTopicsResult deleteTopics(final TopicCollection topics,
                                           final DeleteTopicsOptions options) {
        if (topics instanceof TopicIdCollection)
            return DeleteTopicsResult.ofTopicIds(handleDeleteTopicsUsingIds(((TopicIdCollection) topics).topicIds(), options));
        else if (topics instanceof TopicNameCollection)
            return DeleteTopicsResult.ofTopicNames(handleDeleteTopicsUsingNames(((TopicNameCollection) topics).topicNames(), options));
        else
            throw new IllegalArgumentException("The TopicCollection: " + topics + " provided did not match any supported classes for deleteTopics.");
    }

    private Map<String, KafkaFuture<Void>> handleDeleteTopicsUsingNames(final Collection<String> topicNames,
                                                                        final DeleteTopicsOptions options) {
        final Map<String, KafkaFutureImpl<Void>> topicFutures = new HashMap<>(topicNames.size());
        final List<String> validTopicNames = new ArrayList<>(topicNames.size());
        for (String topicName : topicNames) {
            if (topicNameIsUnrepresentable(topicName)) {
                KafkaFutureImpl<Void> future = new KafkaFutureImpl<>();
                future.completeExceptionally(new InvalidTopicException("The given topic name '" +
                    topicName + "' cannot be represented in a request."));
                topicFutures.put(topicName, future);
            } else if (!topicFutures.containsKey(topicName)) {
                topicFutures.put(topicName, new KafkaFutureImpl<>());
                validTopicNames.add(topicName);
            }
        }
        if (!validTopicNames.isEmpty()) {
            final long now = time.milliseconds();
            final long deadline = calcDeadlineMs(now, options.timeoutMs());
            final Call call = getDeleteTopicsCall(options, topicFutures, validTopicNames,
                Collections.emptyMap(), now, deadline);
            runnable.call(call, now);
        }
        return new HashMap<>(topicFutures);
    }

    private Map<Uuid, KafkaFuture<Void>> handleDeleteTopicsUsingIds(final Collection<Uuid> topicIds,
                                                                    final DeleteTopicsOptions options) {
        final Map<Uuid, KafkaFutureImpl<Void>> topicFutures = new HashMap<>(topicIds.size());
        final List<Uuid> validTopicIds = new ArrayList<>(topicIds.size());
        for (Uuid topicId : topicIds) {
            if (topicId.equals(Uuid.ZERO_UUID)) {
                KafkaFutureImpl<Void> future = new KafkaFutureImpl<>();
                future.completeExceptionally(new InvalidTopicException("The given topic ID '" +
                    topicId + "' cannot be represented in a request."));
                topicFutures.put(topicId, future);
            } else if (!topicFutures.containsKey(topicId)) {
                topicFutures.put(topicId, new KafkaFutureImpl<>());
                validTopicIds.add(topicId);
            }
        }
        if (!validTopicIds.isEmpty()) {
            final long now = time.milliseconds();
            final long deadline = calcDeadlineMs(now, options.timeoutMs());
            final Call call = getDeleteTopicsWithIdsCall(options, topicFutures, validTopicIds,
                Collections.emptyMap(), now, deadline);
            runnable.call(call, now);
        }
        return new HashMap<>(topicFutures);
    }

    private Call getDeleteTopicsCall(final DeleteTopicsOptions options,
                                     final Map<String, KafkaFutureImpl<Void>> futures,
                                     final List<String> topics,
                                     final Map<String, ThrottlingQuotaExceededException> quotaExceededExceptions,
                                     final long now,
                                     final long deadline) {
        return new Call("deleteTopics", deadline, new ControllerNodeProvider()) {
            @Override
            DeleteTopicsRequest.Builder createRequest(int timeoutMs) {
                return new DeleteTopicsRequest.Builder(
                    new DeleteTopicsRequestData()
                        .setTopicNames(topics)
                        .setTimeoutMs(timeoutMs));
            }

            @Override
            void handleResponse(AbstractResponse abstractResponse) {
                // Check for controller change
                handleNotControllerError(abstractResponse);
                // Handle server responses for particular topics.
                final DeleteTopicsResponse response = (DeleteTopicsResponse) abstractResponse;
                final List<String> retryTopics = new ArrayList<>();
                final Map<String, ThrottlingQuotaExceededException> retryTopicQuotaExceededExceptions = new HashMap<>();
                for (DeletableTopicResult result : response.data().responses()) {
                    KafkaFutureImpl<Void> future = futures.get(result.name());
                    if (future == null) {
                        log.warn("Server response mentioned unknown topic {}", result.name());
                    } else {
                        ApiError error = new ApiError(result.errorCode(), result.errorMessage());
                        if (error.isFailure()) {
                            if (error.is(Errors.THROTTLING_QUOTA_EXCEEDED)) {
                                ThrottlingQuotaExceededException quotaExceededException = new ThrottlingQuotaExceededException(
                                    response.throttleTimeMs(), error.messageWithFallback());
                                if (options.shouldRetryOnQuotaViolation()) {
                                    retryTopics.add(result.name());
                                    retryTopicQuotaExceededExceptions.put(result.name(), quotaExceededException);
                                } else {
                                    future.completeExceptionally(quotaExceededException);
                                }
                            } else {
                                future.completeExceptionally(error.exception());
                            }
                        } else {
                            future.complete(null);
                        }
                    }
                }
                // If there are topics to retry, retry them; complete unrealized futures otherwise.
                if (retryTopics.isEmpty()) {
                    // The server should send back a response for every topic. But do a sanity check anyway.
                    completeUnrealizedFutures(futures.entrySet().stream(),
                        topic -> "The controller response did not contain a result for topic " + topic);
                } else {
                    final long now = time.milliseconds();
                    final Call call = getDeleteTopicsCall(options, futures, retryTopics,
                        retryTopicQuotaExceededExceptions, now, deadline);
                    runnable.call(call, now);
                }
            }

            @Override
            void handleFailure(Throwable throwable) {
                // If there were any topics retries due to a quota exceeded exception, we propagate
                // the initial error back to the caller if the request timed out.
                maybeCompleteQuotaExceededException(options.shouldRetryOnQuotaViolation(),
                    throwable, futures, quotaExceededExceptions, (int) (time.milliseconds() - now));
                // Fail all the other remaining futures
                completeAllExceptionally(futures.values(), throwable);
            }
        };
    }

    private Call getDeleteTopicsWithIdsCall(final DeleteTopicsOptions options,
                                            final Map<Uuid, KafkaFutureImpl<Void>> futures,
                                            final List<Uuid> topicIds,
                                            final Map<Uuid, ThrottlingQuotaExceededException> quotaExceededExceptions,
                                            final long now,
                                            final long deadline) {
        return new Call("deleteTopics", deadline, new ControllerNodeProvider()) {
            @Override
            DeleteTopicsRequest.Builder createRequest(int timeoutMs) {
                return new DeleteTopicsRequest.Builder(
                        new DeleteTopicsRequestData()
                                .setTopics(topicIds.stream().map(
                                    topic -> new DeleteTopicState().setTopicId(topic)).collect(Collectors.toList()))
                                .setTimeoutMs(timeoutMs));
            }

            @Override
            void handleResponse(AbstractResponse abstractResponse) {
                // Check for controller change
                handleNotControllerError(abstractResponse);
                // Handle server responses for particular topics.
                final DeleteTopicsResponse response = (DeleteTopicsResponse) abstractResponse;
                final List<Uuid> retryTopics = new ArrayList<>();
                final Map<Uuid, ThrottlingQuotaExceededException> retryTopicQuotaExceededExceptions = new HashMap<>();
                for (DeletableTopicResult result : response.data().responses()) {
                    KafkaFutureImpl<Void> future = futures.get(result.topicId());
                    if (future == null) {
                        log.warn("Server response mentioned unknown topic ID {}", result.topicId());
                    } else {
                        ApiError error = new ApiError(result.errorCode(), result.errorMessage());
                        if (error.isFailure()) {
                            if (error.is(Errors.THROTTLING_QUOTA_EXCEEDED)) {
                                ThrottlingQuotaExceededException quotaExceededException = new ThrottlingQuotaExceededException(
                                        response.throttleTimeMs(), error.messageWithFallback());
                                if (options.shouldRetryOnQuotaViolation()) {
                                    retryTopics.add(result.topicId());
                                    retryTopicQuotaExceededExceptions.put(result.topicId(), quotaExceededException);
                                } else {
                                    future.completeExceptionally(quotaExceededException);
                                }
                            } else {
                                future.completeExceptionally(error.exception());
                            }
                        } else {
                            future.complete(null);
                        }
                    }
                }
                // If there are topics to retry, retry them; complete unrealized futures otherwise.
                if (retryTopics.isEmpty()) {
                    // The server should send back a response for every topic. But do a sanity check anyway.
                    completeUnrealizedFutures(futures.entrySet().stream(),
                        topic -> "The controller response did not contain a result for topic " + topic);
                } else {
                    final long now = time.milliseconds();
                    final Call call = getDeleteTopicsWithIdsCall(options, futures, retryTopics,
                            retryTopicQuotaExceededExceptions, now, deadline);
                    runnable.call(call, now);
                }
            }

            @Override
            void handleFailure(Throwable throwable) {
                // If there were any topics retries due to a quota exceeded exception, we propagate
                // the initial error back to the caller if the request timed out.
                maybeCompleteQuotaExceededException(options.shouldRetryOnQuotaViolation(),
                        throwable, futures, quotaExceededExceptions, (int) (time.milliseconds() - now));
                // Fail all the other remaining futures
                completeAllExceptionally(futures.values(), throwable);
            }
        };
    }

    @Override
    public ListTopicsResult listTopics(final ListTopicsOptions options) {
        final KafkaFutureImpl<Map<String, TopicListing>> topicListingFuture = new KafkaFutureImpl<>();
        final long now = time.milliseconds();
        runnable.call(new Call("listTopics", calcDeadlineMs(now, options.timeoutMs()),
            new LeastLoadedNodeProvider()) {

            @Override
            MetadataRequest.Builder createRequest(int timeoutMs) {
                return MetadataRequest.Builder.allTopics();
            }

            @Override
            void handleResponse(AbstractResponse abstractResponse) {
                MetadataResponse response = (MetadataResponse) abstractResponse;
                Map<String, TopicListing> topicListing = new HashMap<>();
                for (MetadataResponse.TopicMetadata topicMetadata : response.topicMetadata()) {
                    String topicName = topicMetadata.topic();
                    boolean isInternal = topicMetadata.isInternal();
                    if (!topicMetadata.isInternal() || options.shouldListInternal())
                        topicListing.put(topicName, new TopicListing(topicName, topicMetadata.topicId(), isInternal));
                }
                topicListingFuture.complete(topicListing);
            }

            @Override
            void handleFailure(Throwable throwable) {
                topicListingFuture.completeExceptionally(throwable);
            }
        }, now);
        return new ListTopicsResult(topicListingFuture);
    }

    @Override
    public DescribeTopicsResult describeTopics(final TopicCollection topics, DescribeTopicsOptions options) {
        if (topics instanceof TopicIdCollection)
            return DescribeTopicsResult.ofTopicIds(handleDescribeTopicsByIds(((TopicIdCollection) topics).topicIds(), options));
        else if (topics instanceof TopicNameCollection)
            return DescribeTopicsResult.ofTopicNames(handleDescribeTopicsByNamesWithDescribeTopicPartitionsApi(((TopicNameCollection) topics).topicNames(), options));
        else
            throw new IllegalArgumentException("The TopicCollection: " + topics + " provided did not match any supported classes for describeTopics.");
    }

    Call generateDescribeTopicsCallWithMetadataApi(
        List<String> topicNamesList,
        Map<String, KafkaFutureImpl<TopicDescription>> topicFutures,
        DescribeTopicsOptions options,
        long now
    ) {
        return new Call("describeTopics", calcDeadlineMs(now, options.timeoutMs()),
            new LeastLoadedNodeProvider()) {

            private boolean supportsDisablingTopicCreation = true;

            @Override
            MetadataRequest.Builder createRequest(int timeoutMs) {
                if (supportsDisablingTopicCreation)
                    return new MetadataRequest.Builder(new MetadataRequestData()
                        .setTopics(convertToMetadataRequestTopic(topicNamesList))
                        .setAllowAutoTopicCreation(false)
                        .setIncludeTopicAuthorizedOperations(options.includeAuthorizedOperations()));
                else
                    return MetadataRequest.Builder.allTopics();
            }

            @Override
            void handleResponse(AbstractResponse abstractResponse) {
                MetadataResponse response = (MetadataResponse) abstractResponse;
                // Handle server responses for particular topics.
                Cluster cluster = response.buildCluster();
                Map<String, Errors> errors = response.errors();
                for (Map.Entry<String, KafkaFutureImpl<TopicDescription>> entry : topicFutures.entrySet()) {
                    String topicName = entry.getKey();
                    KafkaFutureImpl<TopicDescription> future = entry.getValue();
                    Errors topicError = errors.get(topicName);
                    if (topicError != null) {
                        future.completeExceptionally(topicError.exception());
                        continue;
                    }
                    if (!cluster.topics().contains(topicName)) {
                        future.completeExceptionally(new UnknownTopicOrPartitionException("Topic " + topicName + " not found."));
                        continue;
                    }
                    Uuid topicId = cluster.topicId(topicName);
                    Integer authorizedOperations = response.topicAuthorizedOperations(topicName).get();
                    TopicDescription topicDescription = getTopicDescriptionFromCluster(cluster, topicName, topicId, authorizedOperations);
                    future.complete(topicDescription);
                }
            }

            @Override
            boolean handleUnsupportedVersionException(UnsupportedVersionException exception) {
                if (supportsDisablingTopicCreation) {
                    supportsDisablingTopicCreation = false;
                    return true;
                }
                return false;
            }

            @Override
            void handleFailure(Throwable throwable) {
                completeAllExceptionally(topicFutures.values(), throwable);
            }
        };
    }

    Call generateDescribeTopicsCallWithDescribeTopicPartitionsApi(
        List<String> topicNamesList,
        Map<String, KafkaFutureImpl<TopicDescription>> topicFutures,
        Map<Integer, Node> nodes,
        DescribeTopicsOptions options,
        long now
    ) {
        final Map<String, TopicRequest> topicsRequests = new LinkedHashMap<>();
        topicNamesList.stream().sorted().forEach(topic -> {
            topicsRequests.put(topic, new TopicRequest().setName(topic));
        });
        return new Call("describeTopicPartitions", calcDeadlineMs(now, options.timeoutMs()),
            new LeastLoadedNodeProvider()) {
            TopicDescription partiallyFinishedTopicDescription = null;

            @Override
            DescribeTopicPartitionsRequest.Builder createRequest(int timeoutMs) {
                DescribeTopicPartitionsRequestData request = new DescribeTopicPartitionsRequestData()
                    .setTopics(new ArrayList<>(topicsRequests.values()))
                    .setResponsePartitionLimit(options.partitionSizeLimitPerResponse());
                if (partiallyFinishedTopicDescription != null) {
                    // If the previous cursor points to partition 0, it will not be set here. Instead, the previous
                    // cursor topic will be the first topic in the request.
                    request.setCursor(new DescribeTopicPartitionsRequestData.Cursor()
                        .setTopicName(partiallyFinishedTopicDescription.name())
                        .setPartitionIndex(partiallyFinishedTopicDescription.partitions().size())
                    );
                }
                return new DescribeTopicPartitionsRequest.Builder(request);
            }

            @SuppressWarnings("NPathComplexity")
            @Override
            void handleResponse(AbstractResponse abstractResponse) {
                DescribeTopicPartitionsResponse response = (DescribeTopicPartitionsResponse) abstractResponse;
                DescribeTopicPartitionsResponseData.Cursor responseCursor = response.data().nextCursor();
                // The topicDescription for the cursor topic of the current batch.
                TopicDescription nextTopicDescription = null;

                for (DescribeTopicPartitionsResponseTopic topic : response.data().topics()) {
                    String topicName = topic.name();
                    Errors error = Errors.forCode(topic.errorCode());

                    KafkaFutureImpl<TopicDescription> future = topicFutures.get(topicName);

                    if (error != Errors.NONE) {
                        future.completeExceptionally(error.exception());
                        topicsRequests.remove(topicName);
                        if (responseCursor != null && responseCursor.topicName().equals(topicName)) {
                            responseCursor = null;
                        }
                        continue;
                    }

                    TopicDescription currentTopicDescription = getTopicDescriptionFromDescribeTopicsResponseTopic(topic, nodes);

                    if (partiallyFinishedTopicDescription != null && partiallyFinishedTopicDescription.name().equals(topicName)) {
                        // Add the partitions for the cursor topic of the previous batch.
                        partiallyFinishedTopicDescription.partitions().addAll(currentTopicDescription.partitions());
                        continue;
                    }

                    if (responseCursor != null && responseCursor.topicName().equals(topicName)) {
                        // In the same batch of result, it may need to handle the partitions for the previous cursor
                        // topic and the current cursor topic. Cache the result in the nextTopicDescription.
                        nextTopicDescription = currentTopicDescription;
                        continue;
                    }

                    topicsRequests.remove(topicName);
                    future.complete(currentTopicDescription);
                }

                if (partiallyFinishedTopicDescription != null &&
                        (responseCursor == null || !responseCursor.topicName().equals(partiallyFinishedTopicDescription.name()))) {
                    // We can't simply check nextTopicDescription != null here to close the partiallyFinishedTopicDescription.
                    // Because the responseCursor topic may not show in the response.
                    String topicName = partiallyFinishedTopicDescription.name();
                    topicFutures.get(topicName).complete(partiallyFinishedTopicDescription);
                    topicsRequests.remove(topicName);
                    partiallyFinishedTopicDescription = null;
                }
                if (nextTopicDescription != null) {
                    partiallyFinishedTopicDescription = nextTopicDescription;
                }

                if (!topicsRequests.isEmpty()) {
                    runnable.call(this, time.milliseconds());
                }
            }

            @Override
            boolean handleUnsupportedVersionException(UnsupportedVersionException exception) {
                final long now = time.milliseconds();
                log.warn("The DescribeTopicPartitions API is not supported, using Metadata API to describe topics.");
                runnable.call(generateDescribeTopicsCallWithMetadataApi(topicNamesList, topicFutures, options, now), now);
                return false;
            }

            @Override
            void handleFailure(Throwable throwable) {
                if (!(throwable instanceof UnsupportedVersionException)) {
                    completeAllExceptionally(topicFutures.values(), throwable);
                }
            }
        };
    }

    private Map<String, KafkaFuture<TopicDescription>> handleDescribeTopicsByNamesWithDescribeTopicPartitionsApi(
        final Collection<String> topicNames,
        DescribeTopicsOptions options
    ) {
        final Map<String, KafkaFutureImpl<TopicDescription>> topicFutures = new HashMap<>(topicNames.size());
        final ArrayList<String> topicNamesList = new ArrayList<>();
        for (String topicName : topicNames) {
            if (topicNameIsUnrepresentable(topicName)) {
                KafkaFutureImpl<TopicDescription> future = new KafkaFutureImpl<>();
                future.completeExceptionally(new InvalidTopicException("The given topic name '" +
                    topicName + "' cannot be represented in a request."));
                topicFutures.put(topicName, future);
            } else if (!topicFutures.containsKey(topicName)) {
                topicFutures.put(topicName, new KafkaFutureImpl<>());
                topicNamesList.add(topicName);
            }
        }

        if (topicNamesList.isEmpty()) {
            return new HashMap<>(topicFutures);
        }

        // First, we need to retrieve the node info.
        DescribeClusterResult clusterResult = describeCluster();
        Map<Integer, Node> nodes;
        try {
            nodes = clusterResult.nodes().get().stream().collect(Collectors.toMap(Node::id, node -> node));
        } catch (InterruptedException | ExecutionException e) {
            completeAllExceptionally(topicFutures.values(), e.getCause());
            return new HashMap<>(topicFutures);
        }

        final long now = time.milliseconds();

        runnable.call(
            generateDescribeTopicsCallWithDescribeTopicPartitionsApi(topicNamesList, topicFutures, nodes, options, now),
            now
        );

        return new HashMap<>(topicFutures);
    }

    private Map<Uuid, KafkaFuture<TopicDescription>> handleDescribeTopicsByIds(Collection<Uuid> topicIds, DescribeTopicsOptions options) {

        final Map<Uuid, KafkaFutureImpl<TopicDescription>> topicFutures = new HashMap<>(topicIds.size());
        final List<Uuid> topicIdsList = new ArrayList<>();
        for (Uuid topicId : topicIds) {
            if (topicIdIsUnrepresentable(topicId)) {
                KafkaFutureImpl<TopicDescription> future = new KafkaFutureImpl<>();
                future.completeExceptionally(new InvalidTopicException("The given topic id '" +
                        topicId + "' cannot be represented in a request."));
                topicFutures.put(topicId, future);
            } else if (!topicFutures.containsKey(topicId)) {
                topicFutures.put(topicId, new KafkaFutureImpl<>());
                topicIdsList.add(topicId);
            }
        }
        final long now = time.milliseconds();
        Call call = new Call("describeTopicsWithIds", calcDeadlineMs(now, options.timeoutMs()),
                new LeastLoadedNodeProvider()) {

            @Override
            MetadataRequest.Builder createRequest(int timeoutMs) {
                return new MetadataRequest.Builder(new MetadataRequestData()
                        .setTopics(convertTopicIdsToMetadataRequestTopic(topicIdsList))
                        .setAllowAutoTopicCreation(false)
                        .setIncludeTopicAuthorizedOperations(options.includeAuthorizedOperations()));
            }

            @Override
            void handleResponse(AbstractResponse abstractResponse) {
                MetadataResponse response = (MetadataResponse) abstractResponse;
                // Handle server responses for particular topics.
                Cluster cluster = response.buildCluster();
                Map<Uuid, Errors> errors = response.errorsByTopicId();
                for (Map.Entry<Uuid, KafkaFutureImpl<TopicDescription>> entry : topicFutures.entrySet()) {
                    Uuid topicId = entry.getKey();
                    KafkaFutureImpl<TopicDescription> future = entry.getValue();

                    String topicName = cluster.topicName(topicId);
                    if (topicName == null) {
                        future.completeExceptionally(new UnknownTopicIdException("TopicId " + topicId + " not found."));
                        continue;
                    }
                    Errors topicError = errors.get(topicId);
                    if (topicError != null) {
                        future.completeExceptionally(topicError.exception());
                        continue;
                    }

                    Integer authorizedOperations = response.topicAuthorizedOperations(topicName).get();
                    TopicDescription topicDescription = getTopicDescriptionFromCluster(cluster, topicName, topicId, authorizedOperations);
                    future.complete(topicDescription);
                }
            }

            @Override
            void handleFailure(Throwable throwable) {
                completeAllExceptionally(topicFutures.values(), throwable);
            }
        };
        if (!topicIdsList.isEmpty()) {
            runnable.call(call, now);
        }
        return new HashMap<>(topicFutures);
    }

<<<<<<< HEAD
    // AutoMQ for Kafka inject start
    @Override
    public GetNextNodeIdResult getNextNodeId(GetNextNodeIdOptions options) {
        KafkaFutureImpl<Integer> nodeIdFuture = new KafkaFutureImpl<>();

        final long now = time.milliseconds();
        runnable.call(new Call("getNextNodeId", calcDeadlineMs(now, options.timeoutMs()),
                new LeastLoadedNodeProvider()) {

            @Override
            GetNextNodeIdRequest.Builder createRequest(int timeoutMs) {
                return new GetNextNodeIdRequest.Builder(new GetNextNodeIdRequestData());
            }

            @Override
            void handleResponse(AbstractResponse abstractResponse) {
                GetNextNodeIdResponse response = (GetNextNodeIdResponse) abstractResponse;
                nodeIdFuture.complete(response.data().nodeId());
            }

            @Override
            void handleFailure(Throwable throwable) {
                nodeIdFuture.completeExceptionally(throwable);
            }
        }, now);
        return new GetNextNodeIdResult(nodeIdFuture);
    }
    // AutoMQ for Kafka inject end
=======
    private TopicDescription getTopicDescriptionFromDescribeTopicsResponseTopic(
        DescribeTopicPartitionsResponseTopic topic,
        Map<Integer, Node> nodes
    ) {
        List<DescribeTopicPartitionsResponsePartition> partitionInfos = topic.partitions();
        List<TopicPartitionInfo> partitions = new ArrayList<>(partitionInfos.size());
        for (DescribeTopicPartitionsResponsePartition partitionInfo : partitionInfos) {
            partitions.add(DescribeTopicPartitionsResponse.partitionToTopicPartitionInfo(partitionInfo, nodes));
        }
        return new TopicDescription(topic.name(), topic.isInternal(), partitions, validAclOperations(topic.topicAuthorizedOperations()), topic.topicId());
    }
>>>>>>> 0971924e

    private TopicDescription getTopicDescriptionFromCluster(Cluster cluster, String topicName, Uuid topicId,
                                                            Integer authorizedOperations) {
        boolean isInternal = cluster.internalTopics().contains(topicName);
        List<PartitionInfo> partitionInfos = cluster.partitionsForTopic(topicName);
        List<TopicPartitionInfo> partitions = new ArrayList<>(partitionInfos.size());
        for (PartitionInfo partitionInfo : partitionInfos) {
            TopicPartitionInfo topicPartitionInfo = new TopicPartitionInfo(
                    partitionInfo.partition(), leader(partitionInfo), Arrays.asList(partitionInfo.replicas()),
                    Arrays.asList(partitionInfo.inSyncReplicas()));
            partitions.add(topicPartitionInfo);
        }
        partitions.sort(Comparator.comparingInt(TopicPartitionInfo::partition));
        return new TopicDescription(topicName, isInternal, partitions, validAclOperations(authorizedOperations), topicId);
    }

    private Node leader(PartitionInfo partitionInfo) {
        if (partitionInfo.leader() == null || partitionInfo.leader().id() == Node.noNode().id())
            return null;
        return partitionInfo.leader();
    }

    @Override
    public DescribeClusterResult describeCluster(DescribeClusterOptions options) {
        final KafkaFutureImpl<Collection<Node>> describeClusterFuture = new KafkaFutureImpl<>();
        final KafkaFutureImpl<Node> controllerFuture = new KafkaFutureImpl<>();
        final KafkaFutureImpl<String> clusterIdFuture = new KafkaFutureImpl<>();
        final KafkaFutureImpl<Set<AclOperation>> authorizedOperationsFuture = new KafkaFutureImpl<>();

        final long now = time.milliseconds();
        runnable.call(new Call("listNodes", calcDeadlineMs(now, options.timeoutMs()),
            new LeastLoadedBrokerOrActiveKController()) {

            private boolean useMetadataRequest = false;

            @Override
            AbstractRequest.Builder createRequest(int timeoutMs) {
                if (!useMetadataRequest) {
                    return new DescribeClusterRequest.Builder(new DescribeClusterRequestData()
                        .setIncludeClusterAuthorizedOperations(options.includeAuthorizedOperations())
                        .setEndpointType(metadataManager.usingBootstrapControllers() ?
                                EndpointType.CONTROLLER.id() : EndpointType.BROKER.id()));
                } else {
                    // Since this only requests node information, it's safe to pass true for allowAutoTopicCreation (and it
                    // simplifies communication with older brokers)
                    return new MetadataRequest.Builder(new MetadataRequestData()
                        .setTopics(Collections.emptyList())
                        .setAllowAutoTopicCreation(true)
                        .setIncludeClusterAuthorizedOperations(
                            options.includeAuthorizedOperations()));
                }
            }

            @Override
            void handleResponse(AbstractResponse abstractResponse) {
                if (!useMetadataRequest) {
                    DescribeClusterResponse response = (DescribeClusterResponse) abstractResponse;

                    Errors error = Errors.forCode(response.data().errorCode());
                    if (error != Errors.NONE) {
                        ApiError apiError = new ApiError(error, response.data().errorMessage());
                        handleFailure(apiError.exception());
                        return;
                    }

                    Map<Integer, Node> nodes = response.nodes();
                    describeClusterFuture.complete(nodes.values());
                    // Controller is null if controller id is equal to NO_CONTROLLER_ID
                    controllerFuture.complete(nodes.get(response.data().controllerId()));
                    clusterIdFuture.complete(response.data().clusterId());
                    authorizedOperationsFuture.complete(
                        validAclOperations(response.data().clusterAuthorizedOperations()));
                } else {
                    MetadataResponse response = (MetadataResponse) abstractResponse;
                    describeClusterFuture.complete(response.brokers());
                    controllerFuture.complete(controller(response));
                    clusterIdFuture.complete(response.clusterId());
                    authorizedOperationsFuture.complete(
                        validAclOperations(response.clusterAuthorizedOperations()));
                }
            }

            private Node controller(MetadataResponse response) {
                if (response.controller() == null || response.controller().id() == MetadataResponse.NO_CONTROLLER_ID)
                    return null;
                return response.controller();
            }

            @Override
            void handleFailure(Throwable throwable) {
                describeClusterFuture.completeExceptionally(throwable);
                controllerFuture.completeExceptionally(throwable);
                clusterIdFuture.completeExceptionally(throwable);
                authorizedOperationsFuture.completeExceptionally(throwable);
            }

            @Override
            boolean handleUnsupportedVersionException(final UnsupportedVersionException exception) {
                if (metadataManager.usingBootstrapControllers()) {
                    return false;
                }
                if (useMetadataRequest) {
                    return false;
                }

                useMetadataRequest = true;
                return true;
            }
        }, now);

        return new DescribeClusterResult(describeClusterFuture, controllerFuture, clusterIdFuture,
            authorizedOperationsFuture);
    }

    @Override
    public DescribeAclsResult describeAcls(final AclBindingFilter filter, DescribeAclsOptions options) {
        if (filter.isUnknown()) {
            KafkaFutureImpl<Collection<AclBinding>> future = new KafkaFutureImpl<>();
            future.completeExceptionally(new InvalidRequestException("The AclBindingFilter " +
                    "must not contain UNKNOWN elements."));
            return new DescribeAclsResult(future);
        }
        final long now = time.milliseconds();
        final KafkaFutureImpl<Collection<AclBinding>> future = new KafkaFutureImpl<>();
        runnable.call(new Call("describeAcls", calcDeadlineMs(now, options.timeoutMs()),
            new LeastLoadedNodeProvider()) {

            @Override
            DescribeAclsRequest.Builder createRequest(int timeoutMs) {
                return new DescribeAclsRequest.Builder(filter);
            }

            @Override
            void handleResponse(AbstractResponse abstractResponse) {
                DescribeAclsResponse response = (DescribeAclsResponse) abstractResponse;
                if (response.error().isFailure()) {
                    future.completeExceptionally(response.error().exception());
                } else {
                    future.complete(DescribeAclsResponse.aclBindings(response.acls()));
                }
            }

            @Override
            void handleFailure(Throwable throwable) {
                future.completeExceptionally(throwable);
            }
        }, now);
        return new DescribeAclsResult(future);
    }

    @Override
    public CreateAclsResult createAcls(Collection<AclBinding> acls, CreateAclsOptions options) {
        final long now = time.milliseconds();
        final Map<AclBinding, KafkaFutureImpl<Void>> futures = new HashMap<>();
        final List<AclCreation> aclCreations = new ArrayList<>();
        final List<AclBinding> aclBindingsSent = new ArrayList<>();
        for (AclBinding acl : acls) {
            if (futures.get(acl) == null) {
                KafkaFutureImpl<Void> future = new KafkaFutureImpl<>();
                futures.put(acl, future);
                String indefinite = acl.toFilter().findIndefiniteField();
                if (indefinite == null) {
                    aclCreations.add(CreateAclsRequest.aclCreation(acl));
                    aclBindingsSent.add(acl);
                } else {
                    future.completeExceptionally(new InvalidRequestException("Invalid ACL creation: " +
                        indefinite));
                }
            }
        }
        final CreateAclsRequestData data = new CreateAclsRequestData().setCreations(aclCreations);
        runnable.call(new Call("createAcls", calcDeadlineMs(now, options.timeoutMs()),
            new LeastLoadedNodeProvider()) {

            @Override
            CreateAclsRequest.Builder createRequest(int timeoutMs) {
                return new CreateAclsRequest.Builder(data);
            }

            @Override
            void handleResponse(AbstractResponse abstractResponse) {
                CreateAclsResponse response = (CreateAclsResponse) abstractResponse;
                List<AclCreationResult> responses = response.results();
                Iterator<AclCreationResult> iter = responses.iterator();
                for (AclBinding aclBinding : aclBindingsSent) {
                    KafkaFutureImpl<Void> future = futures.get(aclBinding);
                    if (!iter.hasNext()) {
                        future.completeExceptionally(new UnknownServerException(
                            "The broker reported no creation result for the given ACL: " + aclBinding));
                    } else {
                        AclCreationResult creation = iter.next();
                        Errors error = Errors.forCode(creation.errorCode());
                        ApiError apiError = new ApiError(error, creation.errorMessage());
                        if (apiError.isFailure())
                            future.completeExceptionally(apiError.exception());
                        else
                            future.complete(null);
                    }
                }
            }

            @Override
            void handleFailure(Throwable throwable) {
                completeAllExceptionally(futures.values(), throwable);
            }
        }, now);
        return new CreateAclsResult(new HashMap<>(futures));
    }

    @Override
    public DeleteAclsResult deleteAcls(Collection<AclBindingFilter> filters, DeleteAclsOptions options) {
        final long now = time.milliseconds();
        final Map<AclBindingFilter, KafkaFutureImpl<FilterResults>> futures = new HashMap<>();
        final List<AclBindingFilter> aclBindingFiltersSent = new ArrayList<>();
        final List<DeleteAclsFilter> deleteAclsFilters = new ArrayList<>();
        for (AclBindingFilter filter : filters) {
            if (futures.get(filter) == null) {
                aclBindingFiltersSent.add(filter);
                deleteAclsFilters.add(DeleteAclsRequest.deleteAclsFilter(filter));
                futures.put(filter, new KafkaFutureImpl<>());
            }
        }
        final DeleteAclsRequestData data = new DeleteAclsRequestData().setFilters(deleteAclsFilters);
        runnable.call(new Call("deleteAcls", calcDeadlineMs(now, options.timeoutMs()),
            new LeastLoadedNodeProvider()) {

            @Override
            DeleteAclsRequest.Builder createRequest(int timeoutMs) {
                return new DeleteAclsRequest.Builder(data);
            }

            @Override
            void handleResponse(AbstractResponse abstractResponse) {
                DeleteAclsResponse response = (DeleteAclsResponse) abstractResponse;
                List<DeleteAclsResponseData.DeleteAclsFilterResult> results = response.filterResults();
                Iterator<DeleteAclsResponseData.DeleteAclsFilterResult> iter = results.iterator();
                for (AclBindingFilter bindingFilter : aclBindingFiltersSent) {
                    KafkaFutureImpl<FilterResults> future = futures.get(bindingFilter);
                    if (!iter.hasNext()) {
                        future.completeExceptionally(new UnknownServerException(
                            "The broker reported no deletion result for the given filter."));
                    } else {
                        DeleteAclsFilterResult filterResult = iter.next();
                        ApiError error = new ApiError(Errors.forCode(filterResult.errorCode()), filterResult.errorMessage());
                        if (error.isFailure()) {
                            future.completeExceptionally(error.exception());
                        } else {
                            List<FilterResult> filterResults = new ArrayList<>();
                            for (DeleteAclsMatchingAcl matchingAcl : filterResult.matchingAcls()) {
                                ApiError aclError = new ApiError(Errors.forCode(matchingAcl.errorCode()),
                                    matchingAcl.errorMessage());
                                AclBinding aclBinding = DeleteAclsResponse.aclBinding(matchingAcl);
                                filterResults.add(new FilterResult(aclBinding, aclError.exception()));
                            }
                            future.complete(new FilterResults(filterResults));
                        }
                    }
                }
            }

            @Override
            void handleFailure(Throwable throwable) {
                completeAllExceptionally(futures.values(), throwable);
            }
        }, now);
        return new DeleteAclsResult(new HashMap<>(futures));
    }

    @Override
    public DescribeConfigsResult describeConfigs(Collection<ConfigResource> configResources, final DescribeConfigsOptions options) {
        // Partition the requested config resources based on which broker they must be sent to with the
        // null broker being used for config resources which can be obtained from any broker
        final Map<Integer, Map<ConfigResource, KafkaFutureImpl<Config>>> nodeFutures = new HashMap<>(configResources.size());

        for (ConfigResource resource : configResources) {
            Integer broker = nodeFor(resource);
            nodeFutures.compute(broker, (key, value) -> {
                if (value == null) {
                    value = new HashMap<>();
                }
                value.put(resource, new KafkaFutureImpl<>());
                return value;
            });
        }

        final long now = time.milliseconds();
        for (Map.Entry<Integer, Map<ConfigResource, KafkaFutureImpl<Config>>> entry : nodeFutures.entrySet()) {
            final Integer node = entry.getKey();
            Map<ConfigResource, KafkaFutureImpl<Config>> unified = entry.getValue();

            runnable.call(new Call("describeConfigs", calcDeadlineMs(now, options.timeoutMs()),
                node != null ? new ConstantNodeIdProvider(node, true) : new LeastLoadedBrokerOrActiveKController()) {

                @Override
                DescribeConfigsRequest.Builder createRequest(int timeoutMs) {
                    return new DescribeConfigsRequest.Builder(new DescribeConfigsRequestData()
                        .setResources(unified.keySet().stream()
                            .map(config ->
                                new DescribeConfigsRequestData.DescribeConfigsResource()
                                    .setResourceName(config.name())
                                    .setResourceType(config.type().id())
                                    .setConfigurationKeys(null))
                            .collect(Collectors.toList()))
                        .setIncludeSynonyms(options.includeSynonyms())
                        .setIncludeDocumentation(options.includeDocumentation()));
                }

                @Override
                void handleResponse(AbstractResponse abstractResponse) {
                    DescribeConfigsResponse response = (DescribeConfigsResponse) abstractResponse;
                    for (Map.Entry<ConfigResource, DescribeConfigsResponseData.DescribeConfigsResult> entry : response.resultMap().entrySet()) {
                        ConfigResource configResource = entry.getKey();
                        DescribeConfigsResponseData.DescribeConfigsResult describeConfigsResult = entry.getValue();
                        KafkaFutureImpl<Config> future = unified.get(configResource);
                        if (future == null) {
                            if (node != null) {
                                log.warn("The config {} in the response from node {} is not in the request",
                                        configResource, node);
                            } else {
                                log.warn("The config {} in the response from the least loaded broker is not in the request",
                                        configResource);
                            }
                        } else {
                            if (describeConfigsResult.errorCode() != Errors.NONE.code()) {
                                future.completeExceptionally(Errors.forCode(describeConfigsResult.errorCode())
                                        .exception(describeConfigsResult.errorMessage()));
                            } else {
                                future.complete(describeConfigResult(describeConfigsResult));
                            }
                        }
                    }
                    completeUnrealizedFutures(
                        unified.entrySet().stream(),
                        configResource -> "The node response did not contain a result for config resource " + configResource);
                }

                @Override
                void handleFailure(Throwable throwable) {
                    completeAllExceptionally(unified.values(), throwable);
                }
            }, now);
        }

        return new DescribeConfigsResult(new HashMap<>(nodeFutures.entrySet().stream()
                .flatMap(x -> x.getValue().entrySet().stream())
                .collect(Collectors.toMap(Map.Entry::getKey, Map.Entry::getValue))));
    }

    private Config describeConfigResult(DescribeConfigsResponseData.DescribeConfigsResult describeConfigsResult) {
        return new Config(describeConfigsResult.configs().stream().map(config -> new ConfigEntry(
                config.name(),
                config.value(),
                DescribeConfigsResponse.ConfigSource.forId(config.configSource()).source(),
                config.isSensitive(),
                config.readOnly(),
                (config.synonyms().stream().map(synonym -> new ConfigEntry.ConfigSynonym(synonym.name(), synonym.value(),
                        DescribeConfigsResponse.ConfigSource.forId(synonym.source()).source()))).collect(Collectors.toList()),
                DescribeConfigsResponse.ConfigType.forId(config.configType()).type(),
                config.documentation()
        )).collect(Collectors.toList()));
    }

    private ConfigEntry.ConfigSource configSource(DescribeConfigsResponse.ConfigSource source) {
        ConfigEntry.ConfigSource configSource;
        switch (source) {
            case TOPIC_CONFIG:
                configSource = ConfigEntry.ConfigSource.DYNAMIC_TOPIC_CONFIG;
                break;
            case DYNAMIC_BROKER_CONFIG:
                configSource = ConfigEntry.ConfigSource.DYNAMIC_BROKER_CONFIG;
                break;
            case DYNAMIC_DEFAULT_BROKER_CONFIG:
                configSource = ConfigEntry.ConfigSource.DYNAMIC_DEFAULT_BROKER_CONFIG;
                break;
            case STATIC_BROKER_CONFIG:
                configSource = ConfigEntry.ConfigSource.STATIC_BROKER_CONFIG;
                break;
            case DYNAMIC_BROKER_LOGGER_CONFIG:
                configSource = ConfigEntry.ConfigSource.DYNAMIC_BROKER_LOGGER_CONFIG;
                break;
            case DEFAULT_CONFIG:
                configSource = ConfigEntry.ConfigSource.DEFAULT_CONFIG;
                break;
            default:
                throw new IllegalArgumentException("Unexpected config source " + source);
        }
        return configSource;
    }

    @Override
    @Deprecated
    public AlterConfigsResult alterConfigs(Map<ConfigResource, Config> configs, final AlterConfigsOptions options) {
        final Map<ConfigResource, KafkaFutureImpl<Void>> allFutures = new HashMap<>();
        // We must make a separate AlterConfigs request for every BROKER resource we want to alter
        // and send the request to that specific node. Other resources are grouped together into
        // a single request that may be sent to any node.
        final Collection<ConfigResource> unifiedRequestResources = new ArrayList<>();

        for (ConfigResource resource : configs.keySet()) {
            Integer node = nodeFor(resource);
            if (node != null) {
                NodeProvider nodeProvider = new ConstantBrokerOrActiveKController(node);
                allFutures.putAll(alterConfigs(configs, options, Collections.singleton(resource), nodeProvider));
            } else
                unifiedRequestResources.add(resource);
        }
        if (!unifiedRequestResources.isEmpty())
          allFutures.putAll(alterConfigs(configs, options, unifiedRequestResources, new LeastLoadedBrokerOrActiveKController()));
        return new AlterConfigsResult(new HashMap<>(allFutures));
    }

    private Map<ConfigResource, KafkaFutureImpl<Void>> alterConfigs(Map<ConfigResource, Config> configs,
                                                                    final AlterConfigsOptions options,
                                                                    Collection<ConfigResource> resources,
                                                                    NodeProvider nodeProvider) {
        final Map<ConfigResource, KafkaFutureImpl<Void>> futures = new HashMap<>();
        final Map<ConfigResource, AlterConfigsRequest.Config> requestMap = new HashMap<>(resources.size());
        for (ConfigResource resource : resources) {
            List<AlterConfigsRequest.ConfigEntry> configEntries = new ArrayList<>();
            for (ConfigEntry configEntry: configs.get(resource).entries())
                configEntries.add(new AlterConfigsRequest.ConfigEntry(configEntry.name(), configEntry.value()));
            requestMap.put(resource, new AlterConfigsRequest.Config(configEntries));
            futures.put(resource, new KafkaFutureImpl<>());
        }

        final long now = time.milliseconds();
        runnable.call(new Call("alterConfigs", calcDeadlineMs(now, options.timeoutMs()), nodeProvider) {

            @Override
            public AlterConfigsRequest.Builder createRequest(int timeoutMs) {
                return new AlterConfigsRequest.Builder(requestMap, options.shouldValidateOnly());
            }

            @Override
            public void handleResponse(AbstractResponse abstractResponse) {
                AlterConfigsResponse response = (AlterConfigsResponse) abstractResponse;
                for (Map.Entry<ConfigResource, KafkaFutureImpl<Void>> entry : futures.entrySet()) {
                    KafkaFutureImpl<Void> future = entry.getValue();
                    ApiException exception = response.errors().get(entry.getKey()).exception();
                    if (exception != null) {
                        future.completeExceptionally(exception);
                    } else {
                        future.complete(null);
                    }
                }
            }

            @Override
            void handleFailure(Throwable throwable) {
                completeAllExceptionally(futures.values(), throwable);
            }
        }, now);
        return futures;
    }

    @Override
    public AlterConfigsResult incrementalAlterConfigs(Map<ConfigResource, Collection<AlterConfigOp>> configs,
                                                      final AlterConfigsOptions options) {
        final Map<ConfigResource, KafkaFutureImpl<Void>> allFutures = new HashMap<>();
        // BROKER_LOGGER requests always go to a specific, constant broker or controller node.
        //
        // BROKER resource changes for a specific (non-default) resource go to either that specific
        // node (if using bootstrap.servers), or directly to the active controller (if using
        // bootstrap.controllers)
        //
        // All other requests go to the least loaded broker (if using bootstrap.servers) or the
        // active controller (if using bootstrap.controllers)
        final Collection<ConfigResource> unifiedRequestResources = new ArrayList<>();

        for (ConfigResource resource : configs.keySet()) {
            Integer node = nodeFor(resource);
            if (metadataManager.usingBootstrapControllers()) {
                if (!resource.type().equals(ConfigResource.Type.BROKER_LOGGER)) {
                    node = null;
                }
            }
            if (node != null) {
                NodeProvider nodeProvider = new ConstantNodeIdProvider(node, true);
                allFutures.putAll(incrementalAlterConfigs(configs, options, Collections.singleton(resource), nodeProvider));
            } else
                unifiedRequestResources.add(resource);
        }
        if (!unifiedRequestResources.isEmpty())
            allFutures.putAll(incrementalAlterConfigs(configs, options, unifiedRequestResources, new LeastLoadedBrokerOrActiveKController()));

        return new AlterConfigsResult(new HashMap<>(allFutures));
    }

    private Map<ConfigResource, KafkaFutureImpl<Void>> incrementalAlterConfigs(Map<ConfigResource, Collection<AlterConfigOp>> configs,
                                                                               final AlterConfigsOptions options,
                                                                               Collection<ConfigResource> resources,
                                                                               NodeProvider nodeProvider) {
        final Map<ConfigResource, KafkaFutureImpl<Void>> futures = new HashMap<>();
        for (ConfigResource resource : resources)
            futures.put(resource, new KafkaFutureImpl<>());

        final long now = time.milliseconds();
        runnable.call(new Call("incrementalAlterConfigs", calcDeadlineMs(now, options.timeoutMs()), nodeProvider) {

            @Override
            public IncrementalAlterConfigsRequest.Builder createRequest(int timeoutMs) {
                return new IncrementalAlterConfigsRequest.Builder(resources, configs, options.shouldValidateOnly());
            }

            @Override
            public void handleResponse(AbstractResponse abstractResponse) {
                IncrementalAlterConfigsResponse response = (IncrementalAlterConfigsResponse) abstractResponse;
                Map<ConfigResource, ApiError> errors = IncrementalAlterConfigsResponse.fromResponseData(response.data());
                for (Map.Entry<ConfigResource, KafkaFutureImpl<Void>> entry : futures.entrySet()) {
                    KafkaFutureImpl<Void> future = entry.getValue();
                    ApiException exception = errors.get(entry.getKey()).exception();
                    if (exception != null) {
                        future.completeExceptionally(exception);
                    } else {
                        future.complete(null);
                    }
                }
            }

            @Override
            void handleFailure(Throwable throwable) {
                completeAllExceptionally(futures.values(), throwable);
            }
        }, now);
        return futures;
    }

    @Override
    public AlterReplicaLogDirsResult alterReplicaLogDirs(Map<TopicPartitionReplica, String> replicaAssignment, final AlterReplicaLogDirsOptions options) {
        final Map<TopicPartitionReplica, KafkaFutureImpl<Void>> futures = new HashMap<>(replicaAssignment.size());

        for (TopicPartitionReplica replica : replicaAssignment.keySet())
            futures.put(replica, new KafkaFutureImpl<>());

        Map<Integer, AlterReplicaLogDirsRequestData> replicaAssignmentByBroker = new HashMap<>();
        for (Map.Entry<TopicPartitionReplica, String> entry: replicaAssignment.entrySet()) {
            TopicPartitionReplica replica = entry.getKey();
            String logDir = entry.getValue();
            int brokerId = replica.brokerId();
            AlterReplicaLogDirsRequestData value = replicaAssignmentByBroker.computeIfAbsent(brokerId,
                key -> new AlterReplicaLogDirsRequestData());
            AlterReplicaLogDir alterReplicaLogDir = value.dirs().find(logDir);
            if (alterReplicaLogDir == null) {
                alterReplicaLogDir = new AlterReplicaLogDir();
                alterReplicaLogDir.setPath(logDir);
                value.dirs().add(alterReplicaLogDir);
            }
            AlterReplicaLogDirTopic alterReplicaLogDirTopic = alterReplicaLogDir.topics().find(replica.topic());
            if (alterReplicaLogDirTopic == null) {
                alterReplicaLogDirTopic = new AlterReplicaLogDirTopic().setName(replica.topic());
                alterReplicaLogDir.topics().add(alterReplicaLogDirTopic);
            }
            alterReplicaLogDirTopic.partitions().add(replica.partition());
        }

        final long now = time.milliseconds();
        for (Map.Entry<Integer, AlterReplicaLogDirsRequestData> entry: replicaAssignmentByBroker.entrySet()) {
            final int brokerId = entry.getKey();
            final AlterReplicaLogDirsRequestData assignment = entry.getValue();

            runnable.call(new Call("alterReplicaLogDirs", calcDeadlineMs(now, options.timeoutMs()),
                new ConstantNodeIdProvider(brokerId)) {

                @Override
                public AlterReplicaLogDirsRequest.Builder createRequest(int timeoutMs) {
                    return new AlterReplicaLogDirsRequest.Builder(assignment);
                }

                @Override
                public void handleResponse(AbstractResponse abstractResponse) {
                    AlterReplicaLogDirsResponse response = (AlterReplicaLogDirsResponse) abstractResponse;
                    for (AlterReplicaLogDirTopicResult topicResult: response.data().results()) {
                        for (AlterReplicaLogDirPartitionResult partitionResult: topicResult.partitions()) {
                            TopicPartitionReplica replica = new TopicPartitionReplica(
                                    topicResult.topicName(), partitionResult.partitionIndex(), brokerId);
                            KafkaFutureImpl<Void> future = futures.get(replica);
                            if (future == null) {
                                log.warn("The partition {} in the response from broker {} is not in the request",
                                        new TopicPartition(topicResult.topicName(), partitionResult.partitionIndex()),
                                        brokerId);
                            } else if (partitionResult.errorCode() == Errors.NONE.code()) {
                                future.complete(null);
                            } else {
                                future.completeExceptionally(Errors.forCode(partitionResult.errorCode()).exception());
                            }
                        }
                    }
                    // The server should send back a response for every replica. But do a sanity check anyway.
                    completeUnrealizedFutures(
                        futures.entrySet().stream().filter(entry -> entry.getKey().brokerId() == brokerId),
                        replica -> "The response from broker " + brokerId +
                                " did not contain a result for replica " + replica);
                }
                @Override
                void handleFailure(Throwable throwable) {
                    // Only completes the futures of brokerId
                    completeAllExceptionally(
                        futures.entrySet().stream()
                            .filter(entry -> entry.getKey().brokerId() == brokerId)
                            .map(Map.Entry::getValue),
                        throwable);
                }
            }, now);
        }

        return new AlterReplicaLogDirsResult(new HashMap<>(futures));
    }

    @Override
    public DescribeLogDirsResult describeLogDirs(Collection<Integer> brokers, DescribeLogDirsOptions options) {
        final Map<Integer, KafkaFutureImpl<Map<String, LogDirDescription>>> futures = new HashMap<>(brokers.size());

        final long now = time.milliseconds();
        for (final Integer brokerId : brokers) {
            KafkaFutureImpl<Map<String, LogDirDescription>> future = new KafkaFutureImpl<>();
            futures.put(brokerId, future);

            runnable.call(new Call("describeLogDirs", calcDeadlineMs(now, options.timeoutMs()),
                new ConstantNodeIdProvider(brokerId)) {

                @Override
                public DescribeLogDirsRequest.Builder createRequest(int timeoutMs) {
                    // Query selected partitions in all log directories
                    return new DescribeLogDirsRequest.Builder(new DescribeLogDirsRequestData().setTopics(null));
                }

                @Override
                public void handleResponse(AbstractResponse abstractResponse) {
                    DescribeLogDirsResponse response = (DescribeLogDirsResponse) abstractResponse;
                    Map<String, LogDirDescription> descriptions = logDirDescriptions(response);
                    if (descriptions.size() > 0) {
                        future.complete(descriptions);
                    } else {
                        // Up to v3 DescribeLogDirsResponse did not have an error code field, hence it defaults to None
                        Errors error = response.data().errorCode() == Errors.NONE.code()
                                ? Errors.CLUSTER_AUTHORIZATION_FAILED
                                : Errors.forCode(response.data().errorCode());
                        future.completeExceptionally(error.exception());
                    }
                }
                @Override
                void handleFailure(Throwable throwable) {
                    future.completeExceptionally(throwable);
                }
            }, now);
        }

        return new DescribeLogDirsResult(new HashMap<>(futures));
    }

    private static Map<String, LogDirDescription> logDirDescriptions(DescribeLogDirsResponse response) {
        Map<String, LogDirDescription> result = new HashMap<>(response.data().results().size());
        for (DescribeLogDirsResponseData.DescribeLogDirsResult logDirResult : response.data().results()) {
            Map<TopicPartition, ReplicaInfo> replicaInfoMap = new HashMap<>();
            for (DescribeLogDirsResponseData.DescribeLogDirsTopic t : logDirResult.topics()) {
                for (DescribeLogDirsResponseData.DescribeLogDirsPartition p : t.partitions()) {
                    replicaInfoMap.put(
                            new TopicPartition(t.name(), p.partitionIndex()),
                            new ReplicaInfo(p.partitionSize(), p.offsetLag(), p.isFutureKey()));
                }
            }
            result.put(logDirResult.logDir(), new LogDirDescription(
                    Errors.forCode(logDirResult.errorCode()).exception(),
                    replicaInfoMap,
                    logDirResult.totalBytes(),
                    logDirResult.usableBytes()));
        }
        return result;
    }

    @Override
    public DescribeReplicaLogDirsResult describeReplicaLogDirs(Collection<TopicPartitionReplica> replicas, DescribeReplicaLogDirsOptions options) {
        final Map<TopicPartitionReplica, KafkaFutureImpl<DescribeReplicaLogDirsResult.ReplicaLogDirInfo>> futures = new HashMap<>(replicas.size());

        for (TopicPartitionReplica replica : replicas) {
            futures.put(replica, new KafkaFutureImpl<>());
        }

        Map<Integer, DescribeLogDirsRequestData> partitionsByBroker = new HashMap<>();

        for (TopicPartitionReplica replica: replicas) {
            DescribeLogDirsRequestData requestData = partitionsByBroker.computeIfAbsent(replica.brokerId(),
                brokerId -> new DescribeLogDirsRequestData());
            DescribableLogDirTopic describableLogDirTopic = requestData.topics().find(replica.topic());
            if (describableLogDirTopic == null) {
                List<Integer> partitions = new ArrayList<>();
                partitions.add(replica.partition());
                describableLogDirTopic = new DescribableLogDirTopic().setTopic(replica.topic())
                        .setPartitions(partitions);
                requestData.topics().add(describableLogDirTopic);
            } else {
                describableLogDirTopic.partitions().add(replica.partition());
            }
        }

        final long now = time.milliseconds();
        for (Map.Entry<Integer, DescribeLogDirsRequestData> entry: partitionsByBroker.entrySet()) {
            final int brokerId = entry.getKey();
            final DescribeLogDirsRequestData topicPartitions = entry.getValue();
            final Map<TopicPartition, ReplicaLogDirInfo> replicaDirInfoByPartition = new HashMap<>();
            for (DescribableLogDirTopic topicPartition: topicPartitions.topics()) {
                for (Integer partitionId : topicPartition.partitions()) {
                    replicaDirInfoByPartition.put(new TopicPartition(topicPartition.topic(), partitionId), new ReplicaLogDirInfo());
                }
            }

            runnable.call(new Call("describeReplicaLogDirs", calcDeadlineMs(now, options.timeoutMs()),
                new ConstantNodeIdProvider(brokerId)) {

                @Override
                public DescribeLogDirsRequest.Builder createRequest(int timeoutMs) {
                    // Query selected partitions in all log directories
                    return new DescribeLogDirsRequest.Builder(topicPartitions);
                }

                @Override
                public void handleResponse(AbstractResponse abstractResponse) {
                    DescribeLogDirsResponse response = (DescribeLogDirsResponse) abstractResponse;
                    for (Map.Entry<String, LogDirDescription> responseEntry: logDirDescriptions(response).entrySet()) {
                        String logDir = responseEntry.getKey();
                        LogDirDescription logDirInfo = responseEntry.getValue();

                        // No replica info will be provided if the log directory is offline
                        if (logDirInfo.error() instanceof KafkaStorageException)
                            continue;
                        if (logDirInfo.error() != null)
                            handleFailure(new IllegalStateException(
                                "The error " + logDirInfo.error().getClass().getName() + " for log directory " + logDir + " in the response from broker " + brokerId + " is illegal"));

                        for (Map.Entry<TopicPartition, ReplicaInfo> replicaInfoEntry: logDirInfo.replicaInfos().entrySet()) {
                            TopicPartition tp = replicaInfoEntry.getKey();
                            ReplicaInfo replicaInfo = replicaInfoEntry.getValue();
                            ReplicaLogDirInfo replicaLogDirInfo = replicaDirInfoByPartition.get(tp);
                            if (replicaLogDirInfo == null) {
                                log.warn("Server response from broker {} mentioned unknown partition {}", brokerId, tp);
                            } else if (replicaInfo.isFuture()) {
                                replicaDirInfoByPartition.put(tp, new ReplicaLogDirInfo(replicaLogDirInfo.getCurrentReplicaLogDir(),
                                                                                        replicaLogDirInfo.getCurrentReplicaOffsetLag(),
                                                                                        logDir,
                                                                                        replicaInfo.offsetLag()));
                            } else {
                                replicaDirInfoByPartition.put(tp, new ReplicaLogDirInfo(logDir,
                                                                                        replicaInfo.offsetLag(),
                                                                                        replicaLogDirInfo.getFutureReplicaLogDir(),
                                                                                        replicaLogDirInfo.getFutureReplicaOffsetLag()));
                            }
                        }
                    }

                    for (Map.Entry<TopicPartition, ReplicaLogDirInfo> entry: replicaDirInfoByPartition.entrySet()) {
                        TopicPartition tp = entry.getKey();
                        KafkaFutureImpl<ReplicaLogDirInfo> future = futures.get(new TopicPartitionReplica(tp.topic(), tp.partition(), brokerId));
                        future.complete(entry.getValue());
                    }
                }
                @Override
                void handleFailure(Throwable throwable) {
                    completeAllExceptionally(futures.values(), throwable);
                }
            }, now);
        }

        return new DescribeReplicaLogDirsResult(new HashMap<>(futures));
    }

    @Override
    public CreatePartitionsResult createPartitions(final Map<String, NewPartitions> newPartitions,
                                                   final CreatePartitionsOptions options) {
        final Map<String, KafkaFutureImpl<Void>> futures = new HashMap<>(newPartitions.size());
        final CreatePartitionsTopicCollection topics = new CreatePartitionsTopicCollection(newPartitions.size());
        for (Map.Entry<String, NewPartitions> entry : newPartitions.entrySet()) {
            final String topic = entry.getKey();
            final NewPartitions newPartition = entry.getValue();
            List<List<Integer>> newAssignments = newPartition.assignments();
            List<CreatePartitionsAssignment> assignments = newAssignments == null ? null :
                newAssignments.stream()
                    .map(brokerIds -> new CreatePartitionsAssignment().setBrokerIds(brokerIds))
                    .collect(Collectors.toList());
            topics.add(new CreatePartitionsTopic()
                .setName(topic)
                .setCount(newPartition.totalCount())
                .setAssignments(assignments));
            futures.put(topic, new KafkaFutureImpl<>());
        }
        if (!topics.isEmpty()) {
            final long now = time.milliseconds();
            final long deadline = calcDeadlineMs(now, options.timeoutMs());
            final Call call = getCreatePartitionsCall(options, futures, topics,
                Collections.emptyMap(), now, deadline);
            runnable.call(call, now);
        }
        return new CreatePartitionsResult(new HashMap<>(futures));
    }

    private Call getCreatePartitionsCall(final CreatePartitionsOptions options,
                                         final Map<String, KafkaFutureImpl<Void>> futures,
                                         final CreatePartitionsTopicCollection topics,
                                         final Map<String, ThrottlingQuotaExceededException> quotaExceededExceptions,
                                         final long now,
                                         final long deadline) {
        return new Call("createPartitions", deadline, new ControllerNodeProvider()) {
            @Override
            public CreatePartitionsRequest.Builder createRequest(int timeoutMs) {
                return new CreatePartitionsRequest.Builder(
                    new CreatePartitionsRequestData()
                        .setTopics(topics)
                        .setValidateOnly(options.validateOnly())
                        .setTimeoutMs(timeoutMs));
            }

            @Override
            public void handleResponse(AbstractResponse abstractResponse) {
                // Check for controller change
                handleNotControllerError(abstractResponse);
                // Handle server responses for particular topics.
                final CreatePartitionsResponse response = (CreatePartitionsResponse) abstractResponse;
                final CreatePartitionsTopicCollection retryTopics = new CreatePartitionsTopicCollection();
                final Map<String, ThrottlingQuotaExceededException> retryTopicQuotaExceededExceptions = new HashMap<>();
                for (CreatePartitionsTopicResult result : response.data().results()) {
                    KafkaFutureImpl<Void> future = futures.get(result.name());
                    if (future == null) {
                        log.warn("Server response mentioned unknown topic {}", result.name());
                    } else {
                        ApiError error = new ApiError(result.errorCode(), result.errorMessage());
                        if (error.isFailure()) {
                            if (error.is(Errors.THROTTLING_QUOTA_EXCEEDED)) {
                                ThrottlingQuotaExceededException quotaExceededException = new ThrottlingQuotaExceededException(
                                    response.throttleTimeMs(), error.messageWithFallback());
                                if (options.shouldRetryOnQuotaViolation()) {
                                    retryTopics.add(topics.find(result.name()).duplicate());
                                    retryTopicQuotaExceededExceptions.put(result.name(), quotaExceededException);
                                } else {
                                    future.completeExceptionally(quotaExceededException);
                                }
                            } else {
                                future.completeExceptionally(error.exception());
                            }
                        } else {
                            future.complete(null);
                        }
                    }
                }
                // If there are topics to retry, retry them; complete unrealized futures otherwise.
                if (retryTopics.isEmpty()) {
                    // The server should send back a response for every topic. But do a sanity check anyway.
                    completeUnrealizedFutures(futures.entrySet().stream(),
                        topic -> "The controller response did not contain a result for topic " + topic);
                } else {
                    final long now = time.milliseconds();
                    final Call call = getCreatePartitionsCall(options, futures, retryTopics,
                        retryTopicQuotaExceededExceptions, now, deadline);
                    runnable.call(call, now);
                }
            }

            @Override
            void handleFailure(Throwable throwable) {
                // If there were any topics retries due to a quota exceeded exception, we propagate
                // the initial error back to the caller if the request timed out.
                maybeCompleteQuotaExceededException(options.shouldRetryOnQuotaViolation(),
                    throwable, futures, quotaExceededExceptions, (int) (time.milliseconds() - now));
                // Fail all the other remaining futures

                completeAllExceptionally(futures.values(), throwable);
            }
        };
    }

    @Override
    public DeleteRecordsResult deleteRecords(final Map<TopicPartition, RecordsToDelete> recordsToDelete,
                                             final DeleteRecordsOptions options) {
        SimpleAdminApiFuture<TopicPartition, DeletedRecords> future = DeleteRecordsHandler.newFuture(recordsToDelete.keySet());
        int timeoutMs = defaultApiTimeoutMs;
        if (options.timeoutMs() != null) {
            timeoutMs = options.timeoutMs();
        }
        DeleteRecordsHandler handler = new DeleteRecordsHandler(recordsToDelete, logContext, timeoutMs);
        invokeDriver(handler, future, options.timeoutMs);

        return new DeleteRecordsResult(future.all());
    }

    @Override
    public CreateDelegationTokenResult createDelegationToken(final CreateDelegationTokenOptions options) {
        final KafkaFutureImpl<DelegationToken> delegationTokenFuture = new KafkaFutureImpl<>();
        final long now = time.milliseconds();
        List<CreatableRenewers> renewers = new ArrayList<>();
        for (KafkaPrincipal principal : options.renewers()) {
            renewers.add(new CreatableRenewers()
                    .setPrincipalName(principal.getName())
                    .setPrincipalType(principal.getPrincipalType()));
        }
        runnable.call(new Call("createDelegationToken", calcDeadlineMs(now, options.timeoutMs()),
            new LeastLoadedNodeProvider()) {

            @Override
            CreateDelegationTokenRequest.Builder createRequest(int timeoutMs) {
                CreateDelegationTokenRequestData data = new CreateDelegationTokenRequestData()
                    .setRenewers(renewers)
                    .setMaxLifetimeMs(options.maxlifeTimeMs());
                if (options.owner().isPresent()) {
                    data.setOwnerPrincipalName(options.owner().get().getName());
                    data.setOwnerPrincipalType(options.owner().get().getPrincipalType());
                }
                return new CreateDelegationTokenRequest.Builder(data);
            }

            @Override
            void handleResponse(AbstractResponse abstractResponse) {
                CreateDelegationTokenResponse response = (CreateDelegationTokenResponse) abstractResponse;
                if (response.hasError()) {
                    delegationTokenFuture.completeExceptionally(response.error().exception());
                } else {
                    CreateDelegationTokenResponseData data = response.data();
                    TokenInformation tokenInfo =  new TokenInformation(data.tokenId(), new KafkaPrincipal(data.principalType(), data.principalName()),
                        new KafkaPrincipal(data.tokenRequesterPrincipalType(), data.tokenRequesterPrincipalName()),
                        options.renewers(), data.issueTimestampMs(), data.maxTimestampMs(), data.expiryTimestampMs());
                    DelegationToken token = new DelegationToken(tokenInfo, data.hmac());
                    delegationTokenFuture.complete(token);
                }
            }

            @Override
            void handleFailure(Throwable throwable) {
                delegationTokenFuture.completeExceptionally(throwable);
            }
        }, now);

        return new CreateDelegationTokenResult(delegationTokenFuture);
    }

    @Override
    public RenewDelegationTokenResult renewDelegationToken(final byte[] hmac, final RenewDelegationTokenOptions options) {
        final KafkaFutureImpl<Long>  expiryTimeFuture = new KafkaFutureImpl<>();
        final long now = time.milliseconds();
        runnable.call(new Call("renewDelegationToken", calcDeadlineMs(now, options.timeoutMs()),
            new LeastLoadedNodeProvider()) {

            @Override
            RenewDelegationTokenRequest.Builder createRequest(int timeoutMs) {
                return new RenewDelegationTokenRequest.Builder(
                        new RenewDelegationTokenRequestData()
                        .setHmac(hmac)
                        .setRenewPeriodMs(options.renewTimePeriodMs()));
            }

            @Override
            void handleResponse(AbstractResponse abstractResponse) {
                RenewDelegationTokenResponse response = (RenewDelegationTokenResponse) abstractResponse;
                if (response.hasError()) {
                    expiryTimeFuture.completeExceptionally(response.error().exception());
                } else {
                    expiryTimeFuture.complete(response.expiryTimestamp());
                }
            }

            @Override
            void handleFailure(Throwable throwable) {
                expiryTimeFuture.completeExceptionally(throwable);
            }
        }, now);

        return new RenewDelegationTokenResult(expiryTimeFuture);
    }

    @Override
    public ExpireDelegationTokenResult expireDelegationToken(final byte[] hmac, final ExpireDelegationTokenOptions options) {
        final KafkaFutureImpl<Long>  expiryTimeFuture = new KafkaFutureImpl<>();
        final long now = time.milliseconds();
        runnable.call(new Call("expireDelegationToken", calcDeadlineMs(now, options.timeoutMs()),
            new LeastLoadedNodeProvider()) {

            @Override
            ExpireDelegationTokenRequest.Builder createRequest(int timeoutMs) {
                return new ExpireDelegationTokenRequest.Builder(
                        new ExpireDelegationTokenRequestData()
                            .setHmac(hmac)
                            .setExpiryTimePeriodMs(options.expiryTimePeriodMs()));
            }

            @Override
            void handleResponse(AbstractResponse abstractResponse) {
                ExpireDelegationTokenResponse response = (ExpireDelegationTokenResponse) abstractResponse;
                if (response.hasError()) {
                    expiryTimeFuture.completeExceptionally(response.error().exception());
                } else {
                    expiryTimeFuture.complete(response.expiryTimestamp());
                }
            }

            @Override
            void handleFailure(Throwable throwable) {
                expiryTimeFuture.completeExceptionally(throwable);
            }
        }, now);

        return new ExpireDelegationTokenResult(expiryTimeFuture);
    }

    @Override
    public DescribeDelegationTokenResult describeDelegationToken(final DescribeDelegationTokenOptions options) {
        final KafkaFutureImpl<List<DelegationToken>>  tokensFuture = new KafkaFutureImpl<>();
        final long now = time.milliseconds();
        runnable.call(new Call("describeDelegationToken", calcDeadlineMs(now, options.timeoutMs()),
            new LeastLoadedNodeProvider()) {

            @Override
            DescribeDelegationTokenRequest.Builder createRequest(int timeoutMs) {
                return new DescribeDelegationTokenRequest.Builder(options.owners());
            }

            @Override
            void handleResponse(AbstractResponse abstractResponse) {
                DescribeDelegationTokenResponse response = (DescribeDelegationTokenResponse) abstractResponse;
                if (response.hasError()) {
                    tokensFuture.completeExceptionally(response.error().exception());
                } else {
                    tokensFuture.complete(response.tokens());
                }
            }

            @Override
            void handleFailure(Throwable throwable) {
                tokensFuture.completeExceptionally(throwable);
            }
        }, now);

        return new DescribeDelegationTokenResult(tokensFuture);
    }

    @Override
    public DescribeConsumerGroupsResult describeConsumerGroups(final Collection<String> groupIds,
                                                               final DescribeConsumerGroupsOptions options) {
        SimpleAdminApiFuture<CoordinatorKey, ConsumerGroupDescription> future =
                DescribeConsumerGroupsHandler.newFuture(groupIds);
        DescribeConsumerGroupsHandler handler = new DescribeConsumerGroupsHandler(options.includeAuthorizedOperations(), logContext);
        invokeDriver(handler, future, options.timeoutMs);
        return new DescribeConsumerGroupsResult(future.all().entrySet().stream()
                .collect(Collectors.toMap(entry -> entry.getKey().idValue, Map.Entry::getValue)));
    }

    private Set<AclOperation> validAclOperations(final int authorizedOperations) {
        if (authorizedOperations == MetadataResponse.AUTHORIZED_OPERATIONS_OMITTED) {
            return null;
        }
        return Utils.from32BitField(authorizedOperations)
            .stream()
            .map(AclOperation::fromCode)
            .filter(operation -> operation != AclOperation.UNKNOWN
                && operation != AclOperation.ALL
                && operation != AclOperation.ANY)
            .collect(Collectors.toSet());
    }

    private final static class ListConsumerGroupsResults {
        private final List<Throwable> errors;
        private final HashMap<String, ConsumerGroupListing> listings;
        private final HashSet<Node> remaining;
        private final KafkaFutureImpl<Collection<Object>> future;

        ListConsumerGroupsResults(Collection<Node> leaders,
                                  KafkaFutureImpl<Collection<Object>> future) {
            this.errors = new ArrayList<>();
            this.listings = new HashMap<>();
            this.remaining = new HashSet<>(leaders);
            this.future = future;
            tryComplete();
        }

        synchronized void addError(Throwable throwable, Node node) {
            ApiError error = ApiError.fromThrowable(throwable);
            if (error.message() == null || error.message().isEmpty()) {
                errors.add(error.error().exception("Error listing groups on " + node));
            } else {
                errors.add(error.error().exception("Error listing groups on " + node + ": " + error.message()));
            }
        }

        synchronized void addListing(ConsumerGroupListing listing) {
            listings.put(listing.groupId(), listing);
        }

        synchronized void tryComplete(Node leader) {
            remaining.remove(leader);
            tryComplete();
        }

        private synchronized void tryComplete() {
            if (remaining.isEmpty()) {
                ArrayList<Object> results = new ArrayList<>(listings.values());
                results.addAll(errors);
                future.complete(results);
            }
        }
    }

    @Override
    public ListConsumerGroupsResult listConsumerGroups(ListConsumerGroupsOptions options) {
        final KafkaFutureImpl<Collection<Object>> all = new KafkaFutureImpl<>();
        final long nowMetadata = time.milliseconds();
        final long deadline = calcDeadlineMs(nowMetadata, options.timeoutMs());
        runnable.call(new Call("findAllBrokers", deadline, new LeastLoadedNodeProvider()) {
            @Override
            MetadataRequest.Builder createRequest(int timeoutMs) {
                return new MetadataRequest.Builder(new MetadataRequestData()
                    .setTopics(Collections.emptyList())
                    .setAllowAutoTopicCreation(true));
            }

            @Override
            void handleResponse(AbstractResponse abstractResponse) {
                MetadataResponse metadataResponse = (MetadataResponse) abstractResponse;
                Collection<Node> nodes = metadataResponse.brokers();
                if (nodes.isEmpty())
                    throw new StaleMetadataException("Metadata fetch failed due to missing broker list");

                HashSet<Node> allNodes = new HashSet<>(nodes);
                final ListConsumerGroupsResults results = new ListConsumerGroupsResults(allNodes, all);

                for (final Node node : allNodes) {
                    final long nowList = time.milliseconds();
                    runnable.call(new Call("listConsumerGroups", deadline, new ConstantNodeIdProvider(node.id())) {
                        @Override
                        ListGroupsRequest.Builder createRequest(int timeoutMs) {
                            List<String> states = options.states()
                                    .stream()
                                    .map(ConsumerGroupState::toString)
                                    .collect(Collectors.toList());
                            List<String> groupTypes = options.types()
                                    .stream()
                                    .map(GroupType::toString)
                                    .collect(Collectors.toList());
                            return new ListGroupsRequest.Builder(new ListGroupsRequestData()
                                .setStatesFilter(states)
                                .setTypesFilter(groupTypes)
                            );
                        }

                        private void maybeAddConsumerGroup(ListGroupsResponseData.ListedGroup group) {
                            String protocolType = group.protocolType();
                            if (protocolType.equals(ConsumerProtocol.PROTOCOL_TYPE) || protocolType.isEmpty()) {
                                final String groupId = group.groupId();
                                final Optional<ConsumerGroupState> state = group.groupState().equals("")
                                        ? Optional.empty()
                                        : Optional.of(ConsumerGroupState.parse(group.groupState()));
                                final Optional<GroupType> type = group.groupType().equals("")
                                        ? Optional.empty()
                                        : Optional.of(GroupType.parse(group.groupType()));
                                final ConsumerGroupListing groupListing = new ConsumerGroupListing(
                                        groupId,
                                        protocolType.isEmpty(),
                                        state,
                                        type
                                    );
                                results.addListing(groupListing);
                            }
                        }

                        @Override
                        void handleResponse(AbstractResponse abstractResponse) {
                            final ListGroupsResponse response = (ListGroupsResponse) abstractResponse;
                            synchronized (results) {
                                Errors error = Errors.forCode(response.data().errorCode());
                                if (error == Errors.COORDINATOR_LOAD_IN_PROGRESS || error == Errors.COORDINATOR_NOT_AVAILABLE) {
                                    throw error.exception();
                                } else if (error != Errors.NONE) {
                                    results.addError(error.exception(), node);
                                } else {
                                    for (ListGroupsResponseData.ListedGroup group : response.data().groups()) {
                                        maybeAddConsumerGroup(group);
                                    }
                                }
                                results.tryComplete(node);
                            }
                        }

                        @Override
                        void handleFailure(Throwable throwable) {
                            synchronized (results) {
                                results.addError(throwable, node);
                                results.tryComplete(node);
                            }
                        }
                    }, nowList);
                }
            }

            @Override
            void handleFailure(Throwable throwable) {
                KafkaException exception = new KafkaException("Failed to find brokers to send ListGroups", throwable);
                all.complete(Collections.singletonList(exception));
            }
        }, nowMetadata);

        return new ListConsumerGroupsResult(all);
    }

    @Override
    public ListConsumerGroupOffsetsResult listConsumerGroupOffsets(Map<String, ListConsumerGroupOffsetsSpec> groupSpecs,
                                                                   ListConsumerGroupOffsetsOptions options) {
        SimpleAdminApiFuture<CoordinatorKey, Map<TopicPartition, OffsetAndMetadata>> future =
                ListConsumerGroupOffsetsHandler.newFuture(groupSpecs.keySet());
        ListConsumerGroupOffsetsHandler handler =
            new ListConsumerGroupOffsetsHandler(groupSpecs, options.requireStable(), logContext);
        invokeDriver(handler, future, options.timeoutMs);
        return new ListConsumerGroupOffsetsResult(future.all());
    }

    @Override
    public DeleteConsumerGroupsResult deleteConsumerGroups(Collection<String> groupIds, DeleteConsumerGroupsOptions options) {
        SimpleAdminApiFuture<CoordinatorKey, Void> future =
                DeleteConsumerGroupsHandler.newFuture(groupIds);
        DeleteConsumerGroupsHandler handler = new DeleteConsumerGroupsHandler(logContext);
        invokeDriver(handler, future, options.timeoutMs);
        return new DeleteConsumerGroupsResult(future.all().entrySet().stream()
                .collect(Collectors.toMap(entry -> entry.getKey().idValue, Map.Entry::getValue)));
    }

    @Override
    public DeleteConsumerGroupOffsetsResult deleteConsumerGroupOffsets(
            String groupId,
            Set<TopicPartition> partitions,
            DeleteConsumerGroupOffsetsOptions options) {
        SimpleAdminApiFuture<CoordinatorKey, Map<TopicPartition, Errors>> future =
                DeleteConsumerGroupOffsetsHandler.newFuture(groupId);
        DeleteConsumerGroupOffsetsHandler handler = new DeleteConsumerGroupOffsetsHandler(groupId, partitions, logContext);
        invokeDriver(handler, future, options.timeoutMs);
        return new DeleteConsumerGroupOffsetsResult(future.get(CoordinatorKey.byGroupId(groupId)), partitions);
    }

    @Override
    public Map<MetricName, ? extends Metric> metrics() {
        return Collections.unmodifiableMap(this.metrics.metrics());
    }

    @Override
    public ElectLeadersResult electLeaders(
            final ElectionType electionType,
            final Set<TopicPartition> topicPartitions,
            ElectLeadersOptions options) {
        final KafkaFutureImpl<Map<TopicPartition, Optional<Throwable>>> electionFuture = new KafkaFutureImpl<>();
        final long now = time.milliseconds();
        runnable.call(new Call("electLeaders", calcDeadlineMs(now, options.timeoutMs()),
                new ControllerNodeProvider()) {

            @Override
            public ElectLeadersRequest.Builder createRequest(int timeoutMs) {
                return new ElectLeadersRequest.Builder(electionType, topicPartitions, timeoutMs);
            }

            @Override
            public void handleResponse(AbstractResponse abstractResponse) {
                ElectLeadersResponse response = (ElectLeadersResponse) abstractResponse;
                Map<TopicPartition, Optional<Throwable>> result = ElectLeadersResponse.electLeadersResult(response.data());

                // For version == 0 then errorCode would be 0 which maps to Errors.NONE
                Errors error = Errors.forCode(response.data().errorCode());
                if (error != Errors.NONE) {
                    electionFuture.completeExceptionally(error.exception());
                    return;
                }

                electionFuture.complete(result);
            }

            @Override
            void handleFailure(Throwable throwable) {
                electionFuture.completeExceptionally(throwable);
            }
        }, now);

        return new ElectLeadersResult(electionFuture);
    }

    @Override
    public AlterPartitionReassignmentsResult alterPartitionReassignments(
            Map<TopicPartition, Optional<NewPartitionReassignment>> reassignments,
            AlterPartitionReassignmentsOptions options) {
        final Map<TopicPartition, KafkaFutureImpl<Void>> futures = new HashMap<>();
        final Map<String, Map<Integer, Optional<NewPartitionReassignment>>> topicsToReassignments = new TreeMap<>();
        for (Map.Entry<TopicPartition, Optional<NewPartitionReassignment>> entry : reassignments.entrySet()) {
            String topic = entry.getKey().topic();
            int partition = entry.getKey().partition();
            TopicPartition topicPartition = new TopicPartition(topic, partition);
            Optional<NewPartitionReassignment> reassignment = entry.getValue();
            KafkaFutureImpl<Void> future = new KafkaFutureImpl<>();
            futures.put(topicPartition, future);

            if (topicNameIsUnrepresentable(topic)) {
                future.completeExceptionally(new InvalidTopicException("The given topic name '" +
                        topic + "' cannot be represented in a request."));
            } else if (topicPartition.partition() < 0) {
                future.completeExceptionally(new InvalidTopicException("The given partition index " +
                        topicPartition.partition() + " is not valid."));
            } else {
                Map<Integer, Optional<NewPartitionReassignment>> partitionReassignments =
                        topicsToReassignments.get(topicPartition.topic());
                if (partitionReassignments == null) {
                    partitionReassignments = new TreeMap<>();
                    topicsToReassignments.put(topic, partitionReassignments);
                }

                partitionReassignments.put(partition, reassignment);
            }
        }

        final long now = time.milliseconds();
        Call call = new Call("alterPartitionReassignments", calcDeadlineMs(now, options.timeoutMs()),
                new ControllerNodeProvider()) {

            @Override
            public AlterPartitionReassignmentsRequest.Builder createRequest(int timeoutMs) {
                AlterPartitionReassignmentsRequestData data =
                        new AlterPartitionReassignmentsRequestData();
                for (Map.Entry<String, Map<Integer, Optional<NewPartitionReassignment>>> entry :
                        topicsToReassignments.entrySet()) {
                    String topicName = entry.getKey();
                    Map<Integer, Optional<NewPartitionReassignment>> partitionsToReassignments = entry.getValue();

                    List<ReassignablePartition> reassignablePartitions = new ArrayList<>();
                    for (Map.Entry<Integer, Optional<NewPartitionReassignment>> partitionEntry :
                            partitionsToReassignments.entrySet()) {
                        int partitionIndex = partitionEntry.getKey();
                        Optional<NewPartitionReassignment> reassignment = partitionEntry.getValue();

                        ReassignablePartition reassignablePartition = new ReassignablePartition()
                                .setPartitionIndex(partitionIndex)
                                .setReplicas(reassignment.map(NewPartitionReassignment::targetReplicas).orElse(null));
                        reassignablePartitions.add(reassignablePartition);
                    }

                    ReassignableTopic reassignableTopic = new ReassignableTopic()
                            .setName(topicName)
                            .setPartitions(reassignablePartitions);
                    data.topics().add(reassignableTopic);
                }
                data.setTimeoutMs(timeoutMs);
                return new AlterPartitionReassignmentsRequest.Builder(data);
            }

            @Override
            public void handleResponse(AbstractResponse abstractResponse) {
                AlterPartitionReassignmentsResponse response = (AlterPartitionReassignmentsResponse) abstractResponse;
                Map<TopicPartition, ApiException> errors = new HashMap<>();
                int receivedResponsesCount = 0;

                Errors topLevelError = Errors.forCode(response.data().errorCode());
                switch (topLevelError) {
                    case NONE:
                        receivedResponsesCount += validateTopicResponses(response.data().responses(), errors);
                        break;
                    case NOT_CONTROLLER:
                        handleNotControllerError(topLevelError);
                        break;
                    default:
                        for (ReassignableTopicResponse topicResponse : response.data().responses()) {
                            String topicName = topicResponse.name();
                            for (ReassignablePartitionResponse partition : topicResponse.partitions()) {
                                errors.put(
                                        new TopicPartition(topicName, partition.partitionIndex()),
                                        new ApiError(topLevelError, response.data().errorMessage()).exception()
                                );
                                receivedResponsesCount += 1;
                            }
                        }
                        break;
                }

                assertResponseCountMatch(errors, receivedResponsesCount);
                for (Map.Entry<TopicPartition, ApiException> entry : errors.entrySet()) {
                    ApiException exception = entry.getValue();
                    if (exception == null)
                        futures.get(entry.getKey()).complete(null);
                    else
                        futures.get(entry.getKey()).completeExceptionally(exception);
                }
            }

            private void assertResponseCountMatch(Map<TopicPartition, ApiException> errors, int receivedResponsesCount) {
                int expectedResponsesCount = topicsToReassignments.values().stream().mapToInt(Map::size).sum();
                if (errors.values().stream().noneMatch(Objects::nonNull) && receivedResponsesCount != expectedResponsesCount) {
                    String quantifier = receivedResponsesCount > expectedResponsesCount ? "many" : "less";
                    throw new UnknownServerException("The server returned too " + quantifier + " results." +
                        "Expected " + expectedResponsesCount + " but received " + receivedResponsesCount);
                }
            }

            private int validateTopicResponses(List<ReassignableTopicResponse> topicResponses,
                                               Map<TopicPartition, ApiException> errors) {
                int receivedResponsesCount = 0;

                for (ReassignableTopicResponse topicResponse : topicResponses) {
                    String topicName = topicResponse.name();
                    for (ReassignablePartitionResponse partResponse : topicResponse.partitions()) {
                        Errors partitionError = Errors.forCode(partResponse.errorCode());

                        TopicPartition tp = new TopicPartition(topicName, partResponse.partitionIndex());
                        if (partitionError == Errors.NONE) {
                            errors.put(tp, null);
                        } else {
                            errors.put(tp, new ApiError(partitionError, partResponse.errorMessage()).exception());
                        }
                        receivedResponsesCount += 1;
                    }
                }

                return receivedResponsesCount;
            }

            @Override
            void handleFailure(Throwable throwable) {
                for (KafkaFutureImpl<Void> future : futures.values()) {
                    future.completeExceptionally(throwable);
                }
            }
        };
        if (!topicsToReassignments.isEmpty()) {
            runnable.call(call, now);
        }
        return new AlterPartitionReassignmentsResult(new HashMap<>(futures));
    }

    @Override
    public ListPartitionReassignmentsResult listPartitionReassignments(Optional<Set<TopicPartition>> partitions,
                                                                       ListPartitionReassignmentsOptions options) {
        final KafkaFutureImpl<Map<TopicPartition, PartitionReassignment>> partitionReassignmentsFuture = new KafkaFutureImpl<>();
        if (partitions.isPresent()) {
            for (TopicPartition tp : partitions.get()) {
                String topic = tp.topic();
                int partition = tp.partition();
                if (topicNameIsUnrepresentable(topic)) {
                    partitionReassignmentsFuture.completeExceptionally(new InvalidTopicException("The given topic name '"
                            + topic + "' cannot be represented in a request."));
                } else if (partition < 0) {
                    partitionReassignmentsFuture.completeExceptionally(new InvalidTopicException("The given partition index " +
                            partition + " is not valid."));
                }
                if (partitionReassignmentsFuture.isCompletedExceptionally())
                    return new ListPartitionReassignmentsResult(partitionReassignmentsFuture);
            }
        }
        final long now = time.milliseconds();
        runnable.call(new Call("listPartitionReassignments", calcDeadlineMs(now, options.timeoutMs()),
            new ControllerNodeProvider()) {

            @Override
            ListPartitionReassignmentsRequest.Builder createRequest(int timeoutMs) {
                ListPartitionReassignmentsRequestData listData = new ListPartitionReassignmentsRequestData();
                listData.setTimeoutMs(timeoutMs);

                if (partitions.isPresent()) {
                    Map<String, ListPartitionReassignmentsTopics> reassignmentTopicByTopicName = new HashMap<>();

                    for (TopicPartition tp : partitions.get()) {
                        if (!reassignmentTopicByTopicName.containsKey(tp.topic()))
                            reassignmentTopicByTopicName.put(tp.topic(), new ListPartitionReassignmentsTopics().setName(tp.topic()));

                        reassignmentTopicByTopicName.get(tp.topic()).partitionIndexes().add(tp.partition());
                    }

                    listData.setTopics(new ArrayList<>(reassignmentTopicByTopicName.values()));
                }
                return new ListPartitionReassignmentsRequest.Builder(listData);
            }

            @Override
            void handleResponse(AbstractResponse abstractResponse) {
                ListPartitionReassignmentsResponse response = (ListPartitionReassignmentsResponse) abstractResponse;
                Errors error = Errors.forCode(response.data().errorCode());
                switch (error) {
                    case NONE:
                        break;
                    case NOT_CONTROLLER:
                        handleNotControllerError(error);
                        break;
                    default:
                        partitionReassignmentsFuture.completeExceptionally(new ApiError(error, response.data().errorMessage()).exception());
                        break;
                }
                Map<TopicPartition, PartitionReassignment> reassignmentMap = new HashMap<>();

                for (OngoingTopicReassignment topicReassignment : response.data().topics()) {
                    String topicName = topicReassignment.name();
                    for (OngoingPartitionReassignment partitionReassignment : topicReassignment.partitions()) {
                        reassignmentMap.put(
                            new TopicPartition(topicName, partitionReassignment.partitionIndex()),
                            new PartitionReassignment(partitionReassignment.replicas(), partitionReassignment.addingReplicas(), partitionReassignment.removingReplicas())
                        );
                    }
                }

                partitionReassignmentsFuture.complete(reassignmentMap);
            }

            @Override
            void handleFailure(Throwable throwable) {
                partitionReassignmentsFuture.completeExceptionally(throwable);
            }
        }, now);

        return new ListPartitionReassignmentsResult(partitionReassignmentsFuture);
    }

    private void handleNotControllerError(AbstractResponse response) throws ApiException {
        if (response.errorCounts().containsKey(Errors.NOT_CONTROLLER)) {
            handleNotControllerError(Errors.NOT_CONTROLLER);
        }
    }

    private void handleNotControllerError(Errors error) throws ApiException {
        metadataManager.clearController();
        metadataManager.requestUpdate();
        throw error.exception();
    }

    /**
     * Returns the broker id pertaining to the given resource, or null if the resource is not associated
     * with a particular broker.
     */
    private Integer nodeFor(ConfigResource resource) {
        if ((resource.type() == ConfigResource.Type.BROKER && !resource.isDefault())
                || resource.type() == ConfigResource.Type.BROKER_LOGGER) {
            return Integer.valueOf(resource.name());
        } else {
            return null;
        }
    }

    private List<MemberIdentity> getMembersFromGroup(String groupId, String reason) {
        Collection<MemberDescription> members;
        try {
            members = describeConsumerGroups(Collections.singleton(groupId)).describedGroups().get(groupId).get().members();
        } catch (Exception ex) {
            throw new KafkaException("Encounter exception when trying to get members from group: " + groupId, ex);
        }

        List<MemberIdentity> membersToRemove = new ArrayList<>();
        for (final MemberDescription member : members) {
            MemberIdentity memberIdentity = new MemberIdentity().setReason(reason);

            if (member.groupInstanceId().isPresent()) {
                memberIdentity.setGroupInstanceId(member.groupInstanceId().get());
            } else {
                memberIdentity.setMemberId(member.consumerId());
            }

            membersToRemove.add(memberIdentity);
        }
        return membersToRemove;
    }

    @Override
    public RemoveMembersFromConsumerGroupResult removeMembersFromConsumerGroup(String groupId,
                                                                               RemoveMembersFromConsumerGroupOptions options) {
        String reason = options.reason() == null || options.reason().isEmpty() ?
            DEFAULT_LEAVE_GROUP_REASON : JoinGroupRequest.maybeTruncateReason(options.reason());

        List<MemberIdentity> members;
        if (options.removeAll()) {
            members = getMembersFromGroup(groupId, reason);
        } else {
            members = options.members().stream()
                .map(m -> m.toMemberIdentity().setReason(reason))
                .collect(Collectors.toList());
        }

        SimpleAdminApiFuture<CoordinatorKey, Map<MemberIdentity, Errors>> future =
                RemoveMembersFromConsumerGroupHandler.newFuture(groupId);
        RemoveMembersFromConsumerGroupHandler handler = new RemoveMembersFromConsumerGroupHandler(groupId, members, logContext);
        invokeDriver(handler, future, options.timeoutMs);
        return new RemoveMembersFromConsumerGroupResult(future.get(CoordinatorKey.byGroupId(groupId)), options.members());
    }

    @Override
    public AlterConsumerGroupOffsetsResult alterConsumerGroupOffsets(
        String groupId,
        Map<TopicPartition, OffsetAndMetadata> offsets,
        AlterConsumerGroupOffsetsOptions options
    ) {
        SimpleAdminApiFuture<CoordinatorKey, Map<TopicPartition, Errors>> future =
                AlterConsumerGroupOffsetsHandler.newFuture(groupId);
        AlterConsumerGroupOffsetsHandler handler = new AlterConsumerGroupOffsetsHandler(groupId, offsets, logContext);
        invokeDriver(handler, future, options.timeoutMs);
        return new AlterConsumerGroupOffsetsResult(future.get(CoordinatorKey.byGroupId(groupId)));
    }

    @Override
    public ListOffsetsResult listOffsets(Map<TopicPartition, OffsetSpec> topicPartitionOffsets,
                                         ListOffsetsOptions options) {
        AdminApiFuture.SimpleAdminApiFuture<TopicPartition, ListOffsetsResultInfo> future =
            ListOffsetsHandler.newFuture(topicPartitionOffsets.keySet());
        Map<TopicPartition, Long> offsetQueriesByPartition = topicPartitionOffsets.entrySet().stream()
            .collect(Collectors.toMap(Map.Entry::getKey, e -> getOffsetFromSpec(e.getValue())));
        ListOffsetsHandler handler = new ListOffsetsHandler(offsetQueriesByPartition, options, logContext);
        invokeDriver(handler, future, options.timeoutMs);
        return new ListOffsetsResult(future.all());
    }

    @Override
    public DescribeClientQuotasResult describeClientQuotas(ClientQuotaFilter filter, DescribeClientQuotasOptions options) {
        KafkaFutureImpl<Map<ClientQuotaEntity, Map<String, Double>>> future = new KafkaFutureImpl<>();

        final long now = time.milliseconds();
        runnable.call(new Call("describeClientQuotas", calcDeadlineMs(now, options.timeoutMs()),
                new LeastLoadedNodeProvider()) {

                @Override
                DescribeClientQuotasRequest.Builder createRequest(int timeoutMs) {
                    return new DescribeClientQuotasRequest.Builder(filter);
                }

                @Override
                void handleResponse(AbstractResponse abstractResponse) {
                    DescribeClientQuotasResponse response = (DescribeClientQuotasResponse) abstractResponse;
                    response.complete(future);
                }

                @Override
                void handleFailure(Throwable throwable) {
                    future.completeExceptionally(throwable);
                }
            }, now);

        return new DescribeClientQuotasResult(future);
    }

    @Override
    public AlterClientQuotasResult alterClientQuotas(Collection<ClientQuotaAlteration> entries, AlterClientQuotasOptions options) {
        Map<ClientQuotaEntity, KafkaFutureImpl<Void>> futures = new HashMap<>(entries.size());
        for (ClientQuotaAlteration entry : entries) {
            futures.put(entry.entity(), new KafkaFutureImpl<>());
        }

        final long now = time.milliseconds();
        runnable.call(new Call("alterClientQuotas", calcDeadlineMs(now, options.timeoutMs()),
                new LeastLoadedNodeProvider()) {

                @Override
                AlterClientQuotasRequest.Builder createRequest(int timeoutMs) {
                    return new AlterClientQuotasRequest.Builder(entries, options.validateOnly());
                }

                @Override
                void handleResponse(AbstractResponse abstractResponse) {
                    AlterClientQuotasResponse response = (AlterClientQuotasResponse) abstractResponse;
                    response.complete(futures);
                }

                @Override
                void handleFailure(Throwable throwable) {
                    completeAllExceptionally(futures.values(), throwable);
                }
            }, now);

        return new AlterClientQuotasResult(Collections.unmodifiableMap(futures));
    }

    @Override
    public DescribeUserScramCredentialsResult describeUserScramCredentials(List<String> users, DescribeUserScramCredentialsOptions options) {
        final KafkaFutureImpl<DescribeUserScramCredentialsResponseData> dataFuture = new KafkaFutureImpl<>();
        final long now = time.milliseconds();
        Call call = new Call("describeUserScramCredentials", calcDeadlineMs(now, options.timeoutMs()),
                new LeastLoadedNodeProvider()) {
            @Override
            public DescribeUserScramCredentialsRequest.Builder createRequest(final int timeoutMs) {
                final DescribeUserScramCredentialsRequestData requestData = new DescribeUserScramCredentialsRequestData();

                if (users != null && !users.isEmpty()) {
                    final List<UserName> userNames = new ArrayList<>(users.size());

                    for (final String user : users) {
                        if (user != null) {
                            userNames.add(new UserName().setName(user));
                        }
                    }

                    requestData.setUsers(userNames);
                }

                return new DescribeUserScramCredentialsRequest.Builder(requestData);
            }

            @Override
            public void handleResponse(AbstractResponse abstractResponse) {
                DescribeUserScramCredentialsResponse response = (DescribeUserScramCredentialsResponse) abstractResponse;
                DescribeUserScramCredentialsResponseData data = response.data();
                short messageLevelErrorCode = data.errorCode();
                if (messageLevelErrorCode != Errors.NONE.code()) {
                    dataFuture.completeExceptionally(Errors.forCode(messageLevelErrorCode).exception(data.errorMessage()));
                } else {
                    dataFuture.complete(data);
                }
            }

            @Override
            void handleFailure(Throwable throwable) {
                dataFuture.completeExceptionally(throwable);
            }
        };
        runnable.call(call, now);
        return new DescribeUserScramCredentialsResult(dataFuture);
    }

    @Override
    public AlterUserScramCredentialsResult alterUserScramCredentials(List<UserScramCredentialAlteration> alterations,
                                                                     AlterUserScramCredentialsOptions options) {
        final long now = time.milliseconds();
        final Map<String, KafkaFutureImpl<Void>> futures = new HashMap<>();
        for (UserScramCredentialAlteration alteration: alterations) {
            futures.put(alteration.user(), new KafkaFutureImpl<>());
        }
        final Map<String, Exception> userIllegalAlterationExceptions = new HashMap<>();
        // We need to keep track of users with deletions of an unknown SCRAM mechanism
        final String usernameMustNotBeEmptyMsg = "Username must not be empty";
        String passwordMustNotBeEmptyMsg = "Password must not be empty";
        final String unknownScramMechanismMsg = "Unknown SCRAM mechanism";
        alterations.stream().filter(a -> a instanceof UserScramCredentialDeletion).forEach(alteration -> {
            final String user = alteration.user();
            if (user == null || user.isEmpty()) {
                userIllegalAlterationExceptions.put(alteration.user(), new UnacceptableCredentialException(usernameMustNotBeEmptyMsg));
            } else {
                UserScramCredentialDeletion deletion = (UserScramCredentialDeletion) alteration;
                ScramMechanism mechanism = deletion.mechanism();
                if (mechanism == null || mechanism == ScramMechanism.UNKNOWN) {
                    userIllegalAlterationExceptions.put(user, new UnsupportedSaslMechanismException(unknownScramMechanismMsg));
                }
            }
        });
        // Creating an upsertion may throw InvalidKeyException or NoSuchAlgorithmException,
        // so keep track of which users are affected by such a failure so we can fail all their alterations later
        final Map<String, Map<ScramMechanism, AlterUserScramCredentialsRequestData.ScramCredentialUpsertion>> userInsertions = new HashMap<>();
        alterations.stream().filter(a -> a instanceof UserScramCredentialUpsertion)
                .filter(alteration -> !userIllegalAlterationExceptions.containsKey(alteration.user()))
                .forEach(alteration -> {
                    final String user = alteration.user();
                    if (user == null || user.isEmpty()) {
                        userIllegalAlterationExceptions.put(alteration.user(), new UnacceptableCredentialException(usernameMustNotBeEmptyMsg));
                    } else {
                        UserScramCredentialUpsertion upsertion = (UserScramCredentialUpsertion) alteration;
                        try {
                            byte[] password = upsertion.password();
                            if (password == null || password.length == 0) {
                                userIllegalAlterationExceptions.put(user, new UnacceptableCredentialException(passwordMustNotBeEmptyMsg));
                            } else {
                                ScramMechanism mechanism = upsertion.credentialInfo().mechanism();
                                if (mechanism == null || mechanism == ScramMechanism.UNKNOWN) {
                                    userIllegalAlterationExceptions.put(user, new UnsupportedSaslMechanismException(unknownScramMechanismMsg));
                                } else {
                                    userInsertions.putIfAbsent(user, new HashMap<>());
                                    userInsertions.get(user).put(mechanism, getScramCredentialUpsertion(upsertion));
                                }
                            }
                        } catch (NoSuchAlgorithmException e) {
                            // we might overwrite an exception from a previous alteration, but we don't really care
                            // since we just need to mark this user as having at least one illegal alteration
                            // and make an exception instance available for completing the corresponding future exceptionally
                            userIllegalAlterationExceptions.put(user, new UnsupportedSaslMechanismException(unknownScramMechanismMsg));
                        } catch (InvalidKeyException e) {
                            // generally shouldn't happen since we deal with the empty password case above,
                            // but we still need to catch/handle it
                            userIllegalAlterationExceptions.put(user, new UnacceptableCredentialException(e.getMessage(), e));
                        }
                    }
                });

        // submit alterations only for users that do not have an illegal alteration as identified above
        Call call = new Call("alterUserScramCredentials", calcDeadlineMs(now, options.timeoutMs()),
                new ControllerNodeProvider()) {
            @Override
            public AlterUserScramCredentialsRequest.Builder createRequest(int timeoutMs) {
                return new AlterUserScramCredentialsRequest.Builder(
                        new AlterUserScramCredentialsRequestData().setUpsertions(alterations.stream()
                                .filter(a -> a instanceof UserScramCredentialUpsertion)
                                .filter(a -> !userIllegalAlterationExceptions.containsKey(a.user()))
                                .map(a -> userInsertions.get(a.user()).get(((UserScramCredentialUpsertion) a).credentialInfo().mechanism()))
                                .collect(Collectors.toList()))
                        .setDeletions(alterations.stream()
                                .filter(a -> a instanceof UserScramCredentialDeletion)
                                .filter(a -> !userIllegalAlterationExceptions.containsKey(a.user()))
                                .map(d -> getScramCredentialDeletion((UserScramCredentialDeletion) d))
                                .collect(Collectors.toList())));
            }

            @Override
            public void handleResponse(AbstractResponse abstractResponse) {
                AlterUserScramCredentialsResponse response = (AlterUserScramCredentialsResponse) abstractResponse;
                // Check for controller change
                for (Errors error : response.errorCounts().keySet()) {
                    if (error == Errors.NOT_CONTROLLER) {
                        handleNotControllerError(error);
                    }
                }
                /* Now that we have the results for the ones we sent,
                 * fail any users that have an illegal alteration as identified above.
                 * Be sure to do this after the NOT_CONTROLLER error check above
                 * so that all errors are consistent in that case.
                 */
                userIllegalAlterationExceptions.entrySet().stream().forEach(entry -> {
                    futures.get(entry.getKey()).completeExceptionally(entry.getValue());
                });
                response.data().results().forEach(result -> {
                    KafkaFutureImpl<Void> future = futures.get(result.user());
                    if (future == null) {
                        log.warn("Server response mentioned unknown user {}", result.user());
                    } else {
                        Errors error = Errors.forCode(result.errorCode());
                        if (error != Errors.NONE) {
                            future.completeExceptionally(error.exception(result.errorMessage()));
                        } else {
                            future.complete(null);
                        }
                    }
                });
                completeUnrealizedFutures(
                    futures.entrySet().stream(),
                    user -> "The broker response did not contain a result for user " + user);
            }

            @Override
            void handleFailure(Throwable throwable) {
                completeAllExceptionally(futures.values(), throwable);
            }
        };
        runnable.call(call, now);
        return new AlterUserScramCredentialsResult(new HashMap<>(futures));
    }

    private static AlterUserScramCredentialsRequestData.ScramCredentialUpsertion getScramCredentialUpsertion(UserScramCredentialUpsertion u) throws InvalidKeyException, NoSuchAlgorithmException {
        AlterUserScramCredentialsRequestData.ScramCredentialUpsertion retval = new AlterUserScramCredentialsRequestData.ScramCredentialUpsertion();
        return retval.setName(u.user())
                .setMechanism(u.credentialInfo().mechanism().type())
                .setIterations(u.credentialInfo().iterations())
                .setSalt(u.salt())
                .setSaltedPassword(getSaltedPassword(u.credentialInfo().mechanism(), u.password(), u.salt(), u.credentialInfo().iterations()));
    }

    private static AlterUserScramCredentialsRequestData.ScramCredentialDeletion getScramCredentialDeletion(UserScramCredentialDeletion d) {
        return new AlterUserScramCredentialsRequestData.ScramCredentialDeletion().setName(d.user()).setMechanism(d.mechanism().type());
    }

    private static byte[] getSaltedPassword(ScramMechanism publicScramMechanism, byte[] password, byte[] salt, int iterations) throws NoSuchAlgorithmException, InvalidKeyException {
        return new ScramFormatter(org.apache.kafka.common.security.scram.internals.ScramMechanism.forMechanismName(publicScramMechanism.mechanismName()))
                .hi(password, salt, iterations);
    }

    @Override
    public DescribeFeaturesResult describeFeatures(final DescribeFeaturesOptions options) {
        final KafkaFutureImpl<FeatureMetadata> future = new KafkaFutureImpl<>();
        final long now = time.milliseconds();
        final Call call = new Call(
            "describeFeatures", calcDeadlineMs(now, options.timeoutMs()), new LeastLoadedBrokerOrActiveKController()) {

            private FeatureMetadata createFeatureMetadata(final ApiVersionsResponse response) {
                final Map<String, FinalizedVersionRange> finalizedFeatures = new HashMap<>();
                for (final FinalizedFeatureKey key : response.data().finalizedFeatures().valuesSet()) {
                    finalizedFeatures.put(key.name(), new FinalizedVersionRange(key.minVersionLevel(), key.maxVersionLevel()));
                }

                Optional<Long> finalizedFeaturesEpoch;
                if (response.data().finalizedFeaturesEpoch() >= 0L) {
                    finalizedFeaturesEpoch = Optional.of(response.data().finalizedFeaturesEpoch());
                } else {
                    finalizedFeaturesEpoch = Optional.empty();
                }

                final Map<String, SupportedVersionRange> supportedFeatures = new HashMap<>();
                for (final SupportedFeatureKey key : response.data().supportedFeatures().valuesSet()) {
                    supportedFeatures.put(key.name(), new SupportedVersionRange(key.minVersion(), key.maxVersion()));
                }

                return new FeatureMetadata(finalizedFeatures, finalizedFeaturesEpoch, supportedFeatures);
            }

            @Override
            ApiVersionsRequest.Builder createRequest(int timeoutMs) {
                return new ApiVersionsRequest.Builder();
            }

            @Override
            void handleResponse(AbstractResponse response) {
                final ApiVersionsResponse apiVersionsResponse = (ApiVersionsResponse) response;
                if (apiVersionsResponse.data().errorCode() == Errors.NONE.code()) {
                    future.complete(createFeatureMetadata(apiVersionsResponse));
                } else {
                    future.completeExceptionally(Errors.forCode(apiVersionsResponse.data().errorCode()).exception());
                }
            }

            @Override
            void handleFailure(Throwable throwable) {
                completeAllExceptionally(Collections.singletonList(future), throwable);
            }
        };

        runnable.call(call, now);
        return new DescribeFeaturesResult(future);
    }

    @Override
    public UpdateFeaturesResult updateFeatures(final Map<String, FeatureUpdate> featureUpdates,
                                               final UpdateFeaturesOptions options) {
        if (featureUpdates.isEmpty()) {
            throw new IllegalArgumentException("Feature updates can not be null or empty.");
        }

        final Map<String, KafkaFutureImpl<Void>> updateFutures = new HashMap<>();
        for (final Map.Entry<String, FeatureUpdate> entry : featureUpdates.entrySet()) {
            final String feature = entry.getKey();
            if (Utils.isBlank(feature)) {
                throw new IllegalArgumentException("Provided feature can not be empty.");
            }
            updateFutures.put(entry.getKey(), new KafkaFutureImpl<>());
        }

        final long now = time.milliseconds();
        final Call call = new Call("updateFeatures", calcDeadlineMs(now, options.timeoutMs()),
            new ControllerNodeProvider(true)) {

            @Override
            UpdateFeaturesRequest.Builder createRequest(int timeoutMs) {
                final UpdateFeaturesRequestData.FeatureUpdateKeyCollection featureUpdatesRequestData
                    = new UpdateFeaturesRequestData.FeatureUpdateKeyCollection();
                for (Map.Entry<String, FeatureUpdate> entry : featureUpdates.entrySet()) {
                    final String feature = entry.getKey();
                    final FeatureUpdate update = entry.getValue();
                    final UpdateFeaturesRequestData.FeatureUpdateKey requestItem =
                        new UpdateFeaturesRequestData.FeatureUpdateKey();
                    requestItem.setFeature(feature);
                    requestItem.setMaxVersionLevel(update.maxVersionLevel());
                    requestItem.setUpgradeType(update.upgradeType().code());
                    featureUpdatesRequestData.add(requestItem);
                }
                return new UpdateFeaturesRequest.Builder(
                    new UpdateFeaturesRequestData()
                        .setTimeoutMs(timeoutMs)
                        .setValidateOnly(options.validateOnly())
                        .setFeatureUpdates(featureUpdatesRequestData));
            }

            @Override
            void handleResponse(AbstractResponse abstractResponse) {
                final UpdateFeaturesResponse response =
                    (UpdateFeaturesResponse) abstractResponse;

                ApiError topLevelError = response.topLevelError();
                switch (topLevelError.error()) {
                    case NONE:
                        for (final UpdatableFeatureResult result : response.data().results()) {
                            final KafkaFutureImpl<Void> future = updateFutures.get(result.feature());
                            if (future == null) {
                                log.warn("Server response mentioned unknown feature {}", result.feature());
                            } else {
                                final Errors error = Errors.forCode(result.errorCode());
                                if (error == Errors.NONE) {
                                    future.complete(null);
                                } else {
                                    future.completeExceptionally(error.exception(result.errorMessage()));
                                }
                            }
                        }
                        // The server should send back a response for every feature, but we do a sanity check anyway.
                        completeUnrealizedFutures(updateFutures.entrySet().stream(),
                            feature -> "The controller response did not contain a result for feature " + feature);
                        break;
                    case NOT_CONTROLLER:
                        handleNotControllerError(topLevelError.error());
                        break;
                    default:
                        for (final Map.Entry<String, KafkaFutureImpl<Void>> entry : updateFutures.entrySet()) {
                            entry.getValue().completeExceptionally(topLevelError.exception());
                        }
                        break;
                }
            }

            @Override
            void handleFailure(Throwable throwable) {
                completeAllExceptionally(updateFutures.values(), throwable);
            }
        };

        runnable.call(call, now);
        return new UpdateFeaturesResult(new HashMap<>(updateFutures));
    }

    @Override
    public DescribeMetadataQuorumResult describeMetadataQuorum(DescribeMetadataQuorumOptions options) {
        NodeProvider provider = new LeastLoadedBrokerOrActiveKController();

        final KafkaFutureImpl<QuorumInfo> future = new KafkaFutureImpl<>();
        final long now = time.milliseconds();
        final Call call = new Call(
                "describeMetadataQuorum", calcDeadlineMs(now, options.timeoutMs()), provider) {

            private QuorumInfo.ReplicaState translateReplicaState(DescribeQuorumResponseData.ReplicaState replica) {
                return new QuorumInfo.ReplicaState(
                        replica.replicaId(),
                        replica.logEndOffset(),
                        replica.lastFetchTimestamp() == -1 ? OptionalLong.empty() : OptionalLong.of(replica.lastFetchTimestamp()),
                        replica.lastCaughtUpTimestamp() == -1 ? OptionalLong.empty() : OptionalLong.of(replica.lastCaughtUpTimestamp()));
            }

            private QuorumInfo createQuorumResult(final DescribeQuorumResponseData.PartitionData partition) {
                List<QuorumInfo.ReplicaState> voters = partition.currentVoters().stream()
                    .map(this::translateReplicaState)
                    .collect(Collectors.toList());

                List<QuorumInfo.ReplicaState> observers = partition.observers().stream()
                    .map(this::translateReplicaState)
                    .collect(Collectors.toList());

                return new QuorumInfo(
                    partition.leaderId(),
                    partition.leaderEpoch(),
                    partition.highWatermark(),
                    voters,
                    observers
                );
            }

            @Override
            DescribeQuorumRequest.Builder createRequest(int timeoutMs) {
                return new Builder(DescribeQuorumRequest.singletonRequest(
                        new TopicPartition(CLUSTER_METADATA_TOPIC_NAME, CLUSTER_METADATA_TOPIC_PARTITION.partition())));
            }

            @Override
            void handleResponse(AbstractResponse response) {
                final DescribeQuorumResponse quorumResponse = (DescribeQuorumResponse) response;
                if (quorumResponse.data().errorCode() != Errors.NONE.code()) {
                    throw Errors.forCode(quorumResponse.data().errorCode()).exception();
                }
                if (quorumResponse.data().topics().size() != 1) {
                    String msg = String.format("DescribeMetadataQuorum received %d topics when 1 was expected",
                            quorumResponse.data().topics().size());
                    log.debug(msg);
                    throw new UnknownServerException(msg);
                }
                DescribeQuorumResponseData.TopicData topic = quorumResponse.data().topics().get(0);
                if (!topic.topicName().equals(CLUSTER_METADATA_TOPIC_NAME)) {
                    String msg = String.format("DescribeMetadataQuorum received a topic with name %s when %s was expected",
                            topic.topicName(), CLUSTER_METADATA_TOPIC_NAME);
                    log.debug(msg);
                    throw new UnknownServerException(msg);
                }
                if (topic.partitions().size() != 1) {
                    String msg = String.format("DescribeMetadataQuorum received a topic %s with %d partitions when 1 was expected",
                            topic.topicName(), topic.partitions().size());
                    log.debug(msg);
                    throw new UnknownServerException(msg);
                }
                DescribeQuorumResponseData.PartitionData partition = topic.partitions().get(0);
                if (partition.partitionIndex() != CLUSTER_METADATA_TOPIC_PARTITION.partition()) {
                    String msg = String.format("DescribeMetadataQuorum received a single partition with index %d when %d was expected",
                            partition.partitionIndex(), CLUSTER_METADATA_TOPIC_PARTITION.partition());
                    log.debug(msg);
                    throw new UnknownServerException(msg);
                }
                if (partition.errorCode() != Errors.NONE.code()) {
                    throw Errors.forCode(partition.errorCode()).exception();
                }
                future.complete(createQuorumResult(partition));
            }

            @Override
            void handleFailure(Throwable throwable) {
                future.completeExceptionally(throwable);
            }
        };

        runnable.call(call, now);
        return new DescribeMetadataQuorumResult(future);
    }

    @Override
    public UnregisterBrokerResult unregisterBroker(int brokerId, UnregisterBrokerOptions options) {
        final KafkaFutureImpl<Void> future = new KafkaFutureImpl<>();
        final long now = time.milliseconds();
        final Call call = new Call("unregisterBroker", calcDeadlineMs(now, options.timeoutMs()),
                new LeastLoadedNodeProvider()) {

            @Override
            UnregisterBrokerRequest.Builder createRequest(int timeoutMs) {
                UnregisterBrokerRequestData data =
                        new UnregisterBrokerRequestData().setBrokerId(brokerId);
                return new UnregisterBrokerRequest.Builder(data);
            }

            @Override
            void handleResponse(AbstractResponse abstractResponse) {
                final UnregisterBrokerResponse response =
                        (UnregisterBrokerResponse) abstractResponse;
                Errors error = Errors.forCode(response.data().errorCode());
                switch (error) {
                    case NONE:
                        future.complete(null);
                        break;
                    case REQUEST_TIMED_OUT:
                        throw error.exception();
                    default:
                        log.error("Unregister broker request for broker ID {} failed: {}",
                            brokerId, error.message());
                        future.completeExceptionally(error.exception());
                        break;
                }
            }

            @Override
            void handleFailure(Throwable throwable) {
                future.completeExceptionally(throwable);
            }
        };
        runnable.call(call, now);
        return new UnregisterBrokerResult(future);
    }

    @Override
    public DescribeProducersResult describeProducers(Collection<TopicPartition> topicPartitions, DescribeProducersOptions options) {
        AdminApiFuture.SimpleAdminApiFuture<TopicPartition, DescribeProducersResult.PartitionProducerState> future =
            DescribeProducersHandler.newFuture(topicPartitions);
        DescribeProducersHandler handler = new DescribeProducersHandler(options, logContext);
        invokeDriver(handler, future, options.timeoutMs);
        return new DescribeProducersResult(future.all());
    }

    @Override
    public DescribeTransactionsResult describeTransactions(Collection<String> transactionalIds, DescribeTransactionsOptions options) {
        AdminApiFuture.SimpleAdminApiFuture<CoordinatorKey, TransactionDescription> future =
            DescribeTransactionsHandler.newFuture(transactionalIds);
        DescribeTransactionsHandler handler = new DescribeTransactionsHandler(logContext);
        invokeDriver(handler, future, options.timeoutMs);
        return new DescribeTransactionsResult(future.all());
    }

    @Override
    public AbortTransactionResult abortTransaction(AbortTransactionSpec spec, AbortTransactionOptions options) {
        AdminApiFuture.SimpleAdminApiFuture<TopicPartition, Void> future =
            AbortTransactionHandler.newFuture(Collections.singleton(spec.topicPartition()));
        AbortTransactionHandler handler = new AbortTransactionHandler(spec, logContext);
        invokeDriver(handler, future, options.timeoutMs);
        return new AbortTransactionResult(future.all());
    }

    @Override
    public ListTransactionsResult listTransactions(ListTransactionsOptions options) {
        AllBrokersStrategy.AllBrokersFuture<Collection<TransactionListing>> future =
            ListTransactionsHandler.newFuture();
        ListTransactionsHandler handler = new ListTransactionsHandler(options, logContext);
        invokeDriver(handler, future, options.timeoutMs);
        return new ListTransactionsResult(future.all());
    }

    @Override
    public FenceProducersResult fenceProducers(Collection<String> transactionalIds, FenceProducersOptions options) {
        AdminApiFuture.SimpleAdminApiFuture<CoordinatorKey, ProducerIdAndEpoch> future =
            FenceProducersHandler.newFuture(transactionalIds);
        FenceProducersHandler handler = new FenceProducersHandler(logContext);
        invokeDriver(handler, future, options.timeoutMs);
        return new FenceProducersResult(future.all());
    }

    @Override
    public ListClientMetricsResourcesResult listClientMetricsResources(ListClientMetricsResourcesOptions options) {
        final long now = time.milliseconds();
        final KafkaFutureImpl<Collection<ClientMetricsResourceListing>> future = new KafkaFutureImpl<>();
        runnable.call(new Call("listClientMetricsResources", calcDeadlineMs(now, options.timeoutMs()),
            new LeastLoadedNodeProvider()) {

            @Override
            ListClientMetricsResourcesRequest.Builder createRequest(int timeoutMs) {
                return new ListClientMetricsResourcesRequest.Builder(new ListClientMetricsResourcesRequestData());
            }

            @Override
            void handleResponse(AbstractResponse abstractResponse) {
                ListClientMetricsResourcesResponse response = (ListClientMetricsResourcesResponse) abstractResponse;
                if (response.error().isFailure()) {
                    future.completeExceptionally(response.error().exception());
                } else {
                    future.complete(response.clientMetricsResources());
                }
            }

            @Override
            void handleFailure(Throwable throwable) {
                future.completeExceptionally(throwable);
            }
        }, now);
        return new ListClientMetricsResourcesResult(future);
    }

    @Override
    public Uuid clientInstanceId(Duration timeout) {
        if (timeout.isNegative()) {
            throw new IllegalArgumentException("The timeout cannot be negative.");
        }

        if (!clientTelemetryEnabled) {
            throw new IllegalStateException("Telemetry is not enabled. Set config `" + AdminClientConfig.ENABLE_METRICS_PUSH_CONFIG + "` to `true`.");
        }

        if (clientInstanceId != null) {
            return clientInstanceId;
        }

        final long now = time.milliseconds();
        final KafkaFutureImpl<Uuid> future = new KafkaFutureImpl<>();
        runnable.call(new Call("getTelemetrySubscriptions", calcDeadlineMs(now, (int) timeout.toMillis()),
            new LeastLoadedNodeProvider()) {

            @Override
            GetTelemetrySubscriptionsRequest.Builder createRequest(int timeoutMs) {
                return new GetTelemetrySubscriptionsRequest.Builder(new GetTelemetrySubscriptionsRequestData(), true);
            }

            @Override
            void handleResponse(AbstractResponse abstractResponse) {
                GetTelemetrySubscriptionsResponse response = (GetTelemetrySubscriptionsResponse) abstractResponse;
                if (response.error() != Errors.NONE) {
                    future.completeExceptionally(response.error().exception());
                } else {
                    future.complete(response.data().clientInstanceId());
                }
            }

            @Override
            void handleFailure(Throwable throwable) {
                future.completeExceptionally(throwable);
            }
        }, now);

        try {
            clientInstanceId = future.get();
        } catch (Exception e) {
            log.error("Error occurred while fetching client instance id", e);
            throw new KafkaException("Error occurred while fetching client instance id", e);
        }

        return clientInstanceId;
    }

    private <K, V> void invokeDriver(
        AdminApiHandler<K, V> handler,
        AdminApiFuture<K, V> future,
        Integer timeoutMs
    ) {
        long currentTimeMs = time.milliseconds();
        long deadlineMs = calcDeadlineMs(currentTimeMs, timeoutMs);

        AdminApiDriver<K, V> driver = new AdminApiDriver<>(
            handler,
            future,
            deadlineMs,
            retryBackoffMs,
            retryBackoffMaxMs,
            logContext
        );

        maybeSendRequests(driver, currentTimeMs);
    }

    private <K, V> void maybeSendRequests(AdminApiDriver<K, V> driver, long currentTimeMs) {
        for (AdminApiDriver.RequestSpec<K> spec : driver.poll()) {
            runnable.call(newCall(driver, spec), currentTimeMs);
        }
    }

    private <K, V> Call newCall(AdminApiDriver<K, V> driver, AdminApiDriver.RequestSpec<K> spec) {
        NodeProvider nodeProvider = spec.scope.destinationBrokerId().isPresent() ?
            new ConstantNodeIdProvider(spec.scope.destinationBrokerId().getAsInt()) :
            new LeastLoadedNodeProvider();
        return new Call(spec.name, spec.nextAllowedTryMs, spec.tries, spec.deadlineMs, nodeProvider) {
            @Override
            AbstractRequest.Builder<?> createRequest(int timeoutMs) {
                return spec.request;
            }

            @Override
            void handleResponse(AbstractResponse response) {
                long currentTimeMs = time.milliseconds();
                driver.onResponse(currentTimeMs, spec, response, this.curNode());
                maybeSendRequests(driver, currentTimeMs);
            }

            @Override
            void handleFailure(Throwable throwable) {
                long currentTimeMs = time.milliseconds();
                driver.onFailure(currentTimeMs, spec, throwable);
                maybeSendRequests(driver, currentTimeMs);
            }

            @Override
            void maybeRetry(long currentTimeMs, Throwable throwable) {
                if (throwable instanceof DisconnectException) {
                    // Disconnects are a special case. We want to give the driver a chance
                    // to retry lookup rather than getting stuck on a node which is down.
                    // For example, if a partition leader shuts down after our metadata query,
                    // then we might get a disconnect. We want to try to find the new partition
                    // leader rather than retrying on the same node.
                    driver.onFailure(currentTimeMs, spec, throwable);
                    maybeSendRequests(driver, currentTimeMs);
                } else {
                    super.maybeRetry(currentTimeMs, throwable);
                }
            }
        };
    }

    private static long getOffsetFromSpec(OffsetSpec offsetSpec) {
        if (offsetSpec instanceof TimestampSpec) {
            return ((TimestampSpec) offsetSpec).timestamp();
        } else if (offsetSpec instanceof OffsetSpec.EarliestSpec) {
            return ListOffsetsRequest.EARLIEST_TIMESTAMP;
        } else if (offsetSpec instanceof OffsetSpec.MaxTimestampSpec) {
            return ListOffsetsRequest.MAX_TIMESTAMP;
        }
        return ListOffsetsRequest.LATEST_TIMESTAMP;
    }

    /**
     * Get a sub level error when the request is in batch. If given key was not found,
     * return an {@link IllegalArgumentException}.
     */
    static <K> Throwable getSubLevelError(Map<K, Errors> subLevelErrors, K subKey, String keyNotFoundMsg) {
        if (!subLevelErrors.containsKey(subKey)) {
            return new IllegalArgumentException(keyNotFoundMsg);
        } else {
            return subLevelErrors.get(subKey).exception();
        }
    }
}<|MERGE_RESOLUTION|>--- conflicted
+++ resolved
@@ -2405,36 +2405,6 @@
         return new HashMap<>(topicFutures);
     }
 
-<<<<<<< HEAD
-    // AutoMQ for Kafka inject start
-    @Override
-    public GetNextNodeIdResult getNextNodeId(GetNextNodeIdOptions options) {
-        KafkaFutureImpl<Integer> nodeIdFuture = new KafkaFutureImpl<>();
-
-        final long now = time.milliseconds();
-        runnable.call(new Call("getNextNodeId", calcDeadlineMs(now, options.timeoutMs()),
-                new LeastLoadedNodeProvider()) {
-
-            @Override
-            GetNextNodeIdRequest.Builder createRequest(int timeoutMs) {
-                return new GetNextNodeIdRequest.Builder(new GetNextNodeIdRequestData());
-            }
-
-            @Override
-            void handleResponse(AbstractResponse abstractResponse) {
-                GetNextNodeIdResponse response = (GetNextNodeIdResponse) abstractResponse;
-                nodeIdFuture.complete(response.data().nodeId());
-            }
-
-            @Override
-            void handleFailure(Throwable throwable) {
-                nodeIdFuture.completeExceptionally(throwable);
-            }
-        }, now);
-        return new GetNextNodeIdResult(nodeIdFuture);
-    }
-    // AutoMQ for Kafka inject end
-=======
     private TopicDescription getTopicDescriptionFromDescribeTopicsResponseTopic(
         DescribeTopicPartitionsResponseTopic topic,
         Map<Integer, Node> nodes
@@ -2446,7 +2416,35 @@
         }
         return new TopicDescription(topic.name(), topic.isInternal(), partitions, validAclOperations(topic.topicAuthorizedOperations()), topic.topicId());
     }
->>>>>>> 0971924e
+
+    // AutoMQ for Kafka inject start
+    @Override
+    public GetNextNodeIdResult getNextNodeId(GetNextNodeIdOptions options) {
+        KafkaFutureImpl<Integer> nodeIdFuture = new KafkaFutureImpl<>();
+
+        final long now = time.milliseconds();
+        runnable.call(new Call("getNextNodeId", calcDeadlineMs(now, options.timeoutMs()),
+                new LeastLoadedNodeProvider()) {
+
+            @Override
+            GetNextNodeIdRequest.Builder createRequest(int timeoutMs) {
+                return new GetNextNodeIdRequest.Builder(new GetNextNodeIdRequestData());
+            }
+
+            @Override
+            void handleResponse(AbstractResponse abstractResponse) {
+                GetNextNodeIdResponse response = (GetNextNodeIdResponse) abstractResponse;
+                nodeIdFuture.complete(response.data().nodeId());
+            }
+
+            @Override
+            void handleFailure(Throwable throwable) {
+                nodeIdFuture.completeExceptionally(throwable);
+            }
+        }, now);
+        return new GetNextNodeIdResult(nodeIdFuture);
+    }
+    // AutoMQ for Kafka inject end
 
     private TopicDescription getTopicDescriptionFromCluster(Cluster cluster, String topicName, Uuid topicId,
                                                             Integer authorizedOperations) {
