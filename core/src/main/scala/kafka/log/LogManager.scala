/**
 * Licensed to the Apache Software Foundation (ASF) under one or more
 * contributor license agreements.  See the NOTICE file distributed with
 * this work for additional information regarding copyright ownership.
 * The ASF licenses this file to You under the Apache License, Version 2.0
 * (the "License"); you may not use this file except in compliance with
 * the License.  You may obtain a copy of the License at
 *
 *    http://www.apache.org/licenses/LICENSE-2.0
 *
 * Unless required by applicable law or agreed to in writing, software
 * distributed under the License is distributed on an "AS IS" BASIS,
 * WITHOUT WARRANTIES OR CONDITIONS OF ANY KIND, either express or implied.
 * See the License for the specific language governing permissions and
 * limitations under the License.
 */

package kafka.log

import kafka.log.streamaspect.{ElasticLogManager, ElasticUnifiedLog}

import java.io._
import java.nio.file.{Files, NoSuchFileException}
import java.util.concurrent._
import java.util.concurrent.atomic.AtomicInteger
import kafka.server.checkpoints.OffsetCheckpointFile
import kafka.server.metadata.ConfigRepository
import kafka.server._
import kafka.server.metadata.BrokerMetadataPublisher.info
import kafka.utils._
import org.apache.kafka.common.{DirectoryId, KafkaException, TopicPartition, Uuid}
import org.apache.kafka.common.utils.{KafkaThread, Time, Utils}
import org.apache.kafka.common.errors.{InconsistentTopicIdException, KafkaStorageException, LogDirNotFoundException}

import scala.jdk.CollectionConverters._
import scala.collection._
import scala.collection.mutable.ArrayBuffer
import scala.util.{Failure, Success, Try}
import kafka.utils.Implicits._
import org.apache.kafka.common.config.TopicConfig
import org.apache.kafka.common.requests.{AbstractControlRequest, LeaderAndIsrRequest}
import org.apache.kafka.image.TopicsImage
import org.apache.kafka.metadata.properties.{MetaProperties, MetaPropertiesEnsemble, PropertiesUtils}

import java.util.{OptionalLong, Properties}
import org.apache.kafka.server.common.MetadataVersion
import org.apache.kafka.storage.internals.log.LogConfig.MessageFormatVersion
import org.apache.kafka.server.metrics.KafkaMetricsGroup
import org.apache.kafka.server.util.Scheduler
import org.apache.kafka.storage.internals.log.{CleanerConfig, LogConfig, LogDirFailureChannel, ProducerStateManagerConfig}
import org.apache.kafka.storage.internals.checkpoint.CleanShutdownFileHandler

import java.util
import scala.annotation.nowarn

/**
 * The entry point to the kafka log management subsystem. The log manager is responsible for log creation, retrieval, and cleaning.
 * All read and write operations are delegated to the individual log instances.
 *
 * The log manager maintains logs in one or more directories. New logs are created in the data directory
 * with the fewest logs. No attempt is made to move partitions after the fact or balance based on
 * size or I/O rate.
 *
 * A background thread handles log retention by periodically truncating excess log segments.
 */
@threadsafe
class LogManager(logDirs: Seq[File],
                 initialOfflineDirs: Seq[File],
                 configRepository: ConfigRepository,
                 val initialDefaultConfig: LogConfig,
                 val cleanerConfig: CleanerConfig,
                 recoveryThreadsPerDataDir: Int,
                 val flushCheckMs: Long,
                 val flushRecoveryOffsetCheckpointMs: Long,
                 val flushStartOffsetCheckpointMs: Long,
                 val retentionCheckMs: Long,
                 val maxTransactionTimeoutMs: Int,
                 val producerStateManagerConfig: ProducerStateManagerConfig,
                 val producerIdExpirationCheckIntervalMs: Int,
                 interBrokerProtocolVersion: MetadataVersion,
                 scheduler: Scheduler,
                 brokerTopicStats: BrokerTopicStats,
                 logDirFailureChannel: LogDirFailureChannel,
                 time: Time,
                 val keepPartitionMetadataFile: Boolean,
                 remoteStorageSystemEnable: Boolean,
                 val initialTaskDelayMs: Long) extends Logging {

  import LogManager._

  private val metricsGroup = new KafkaMetricsGroup(this.getClass)

  private val logCreationOrDeletionLock = new Object
  private val currentLogs = new Pool[TopicPartition, UnifiedLog]()
  // Future logs are put in the directory with "-future" suffix. Future log is created when user wants to move replica
  // from one log directory to another log directory on the same broker. The directory of the future log will be renamed
  // to replace the current log of the partition after the future log catches up with the current log
  private val futureLogs = new Pool[TopicPartition, UnifiedLog]()
  // Each element in the queue contains the log object to be deleted and the time it is scheduled for deletion.
  private val logsToBeDeleted = new LinkedBlockingQueue[(UnifiedLog, Long)]()

  // Map of stray partition to stray log. This holds all stray logs detected on the broker.
  // Visible for testing
  private val strayLogs = new Pool[TopicPartition, UnifiedLog]()

  private val _liveLogDirs: ConcurrentLinkedQueue[File] = createAndValidateLogDirs(logDirs, initialOfflineDirs)
  @volatile private var _currentDefaultConfig = initialDefaultConfig
  @volatile private var numRecoveryThreadsPerDataDir = recoveryThreadsPerDataDir

  // This map contains all partitions whose logs are getting loaded and initialized. If log configuration
  // of these partitions get updated at the same time, the corresponding entry in this map is set to "true",
  // which triggers a config reload after initialization is finished (to get the latest config value).
  // See KAFKA-8813 for more detail on the race condition
  // Visible for testing
  private[log] val partitionsInitializing = new ConcurrentHashMap[TopicPartition, Boolean]().asScala

  def reconfigureDefaultLogConfig(logConfig: LogConfig): Unit = {
    this._currentDefaultConfig = logConfig
  }

  def currentDefaultConfig: LogConfig = _currentDefaultConfig

  def liveLogDirs: Seq[File] = {
    if (_liveLogDirs.size == logDirs.size)
      logDirs
    else
      _liveLogDirs.asScala.toBuffer
  }

  private val dirLocks = lockLogDirs(liveLogDirs)
  private val directoryIds: mutable.Map[String, Uuid] = loadDirectoryIds(liveLogDirs)
  def directoryIdsSet: Predef.Set[Uuid] = directoryIds.values.toSet

  @volatile private var recoveryPointCheckpoints = liveLogDirs.map(dir =>
    (dir, new OffsetCheckpointFile(new File(dir, RecoveryPointCheckpointFile), logDirFailureChannel))).toMap
  @volatile private var logStartOffsetCheckpoints = liveLogDirs.map(dir =>
    (dir, new OffsetCheckpointFile(new File(dir, LogStartOffsetCheckpointFile), logDirFailureChannel))).toMap

  private val preferredLogDirs = new ConcurrentHashMap[TopicPartition, String]()

  def hasOfflineLogDirs(): Boolean = offlineLogDirs.nonEmpty
  def onlineLogDirId(uuid: Uuid): Boolean = directoryIds.exists(_._2 == uuid)

  private def offlineLogDirs: Iterable[File] = {
    val logDirsSet = mutable.Set[File]() ++= logDirs
    _liveLogDirs.forEach(dir => logDirsSet -= dir)
    logDirsSet
  }

  // A map that stores hadCleanShutdown flag for each log dir.
  private val hadCleanShutdownFlags = new ConcurrentHashMap[String, Boolean]()

  // A map that tells whether all logs in a log dir had been loaded or not at startup time.
  private val loadLogsCompletedFlags = new ConcurrentHashMap[String, Boolean]()

  @volatile private var _cleaner: LogCleaner = _
  private[kafka] def cleaner: LogCleaner = _cleaner

  metricsGroup.newGauge("OfflineLogDirectoryCount", () => offlineLogDirs.size)

  for (dir <- logDirs) {
    metricsGroup.newGauge("LogDirectoryOffline",
      () => if (_liveLogDirs.contains(dir)) 0 else 1,
      Map("logDirectory" -> dir.getAbsolutePath).asJava)
  }

  /**
   * Create and check validity of the given directories that are not in the given offline directories, specifically:
   * <ol>
   * <li> Ensure that there are no duplicates in the directory list
   * <li> Create each directory if it doesn't exist
   * <li> Check that each path is a readable directory
   * </ol>
   */
  private def createAndValidateLogDirs(dirs: Seq[File], initialOfflineDirs: Seq[File]): ConcurrentLinkedQueue[File] = {
    val liveLogDirs = new ConcurrentLinkedQueue[File]()
    val canonicalPaths = mutable.HashSet.empty[String]

    for (dir <- dirs) {
      try {
        if (initialOfflineDirs.contains(dir))
          throw new IOException(s"Failed to load ${dir.getAbsolutePath} during broker startup")

        if (!dir.exists) {
          info(s"Log directory ${dir.getAbsolutePath} not found, creating it.")
          val created = dir.mkdirs()
          if (!created)
            throw new IOException(s"Failed to create data directory ${dir.getAbsolutePath}")
          Utils.flushDir(dir.toPath.toAbsolutePath.normalize.getParent)
        }
        if (!dir.isDirectory || !dir.canRead)
          throw new IOException(s"${dir.getAbsolutePath} is not a readable log directory.")

        // getCanonicalPath() throws IOException if a file system query fails or if the path is invalid (e.g. contains
        // the Nul character). Since there's no easy way to distinguish between the two cases, we treat them the same
        // and mark the log directory as offline.
        if (!canonicalPaths.add(dir.getCanonicalPath))
          throw new KafkaException(s"Duplicate log directory found: ${dirs.mkString(", ")}")


        liveLogDirs.add(dir)
      } catch {
        case e: IOException =>
          logDirFailureChannel.maybeAddOfflineLogDir(dir.getAbsolutePath, s"Failed to create or validate data directory ${dir.getAbsolutePath}", e)
      }
    }
    if (liveLogDirs.isEmpty) {
      fatal(s"Shutdown broker because none of the specified log dirs from ${dirs.mkString(", ")} can be created or validated")
      Exit.halt(1)
    }

    liveLogDirs
  }

  def resizeRecoveryThreadPool(newSize: Int): Unit = {
    info(s"Resizing recovery thread pool size for each data dir from $numRecoveryThreadsPerDataDir to $newSize")
    numRecoveryThreadsPerDataDir = newSize
  }

  /**
   * The log directory failure handler. It will stop log cleaning in that directory.
   *
   * @param dir        the absolute path of the log directory
   */
  def handleLogDirFailure(dir: String): Unit = {
    warn(s"Stopping serving logs in dir $dir")
    logCreationOrDeletionLock synchronized {
      _liveLogDirs.remove(new File(dir))
      directoryIds.remove(dir)
      if (_liveLogDirs.isEmpty) {
        fatal(s"Shutdown broker because all log dirs in ${logDirs.mkString(", ")} have failed")
        Exit.halt(1)
      }

      recoveryPointCheckpoints = recoveryPointCheckpoints.filter { case (file, _) => file.getAbsolutePath != dir }
      logStartOffsetCheckpoints = logStartOffsetCheckpoints.filter { case (file, _) => file.getAbsolutePath != dir }
      if (cleaner != null)
        cleaner.handleLogDirFailure(dir)

      def removeOfflineLogs(logs: Pool[TopicPartition, UnifiedLog]): Iterable[TopicPartition] = {
        val offlineTopicPartitions: Iterable[TopicPartition] = logs.collect {
          case (tp, log) if log.parentDir == dir => tp
        }
        offlineTopicPartitions.foreach { topicPartition => {
          val removedLog = removeLogAndMetrics(logs, topicPartition)
          removedLog.foreach {
            log => log.closeHandlers()
          }
        }}

        offlineTopicPartitions
      }

      val offlineCurrentTopicPartitions = removeOfflineLogs(currentLogs)
      val offlineFutureTopicPartitions = removeOfflineLogs(futureLogs)

      warn(s"Logs for partitions ${offlineCurrentTopicPartitions.mkString(",")} are offline and " +
           s"logs for future partitions ${offlineFutureTopicPartitions.mkString(",")} are offline due to failure on log directory $dir")
      dirLocks.filter(_.file.getParent == dir).foreach(dir => CoreUtils.swallow(dir.destroy(), this))
    }
  }

  /**
   * Lock all the given directories
   */
  private def lockLogDirs(dirs: Seq[File]): Seq[FileLock] = {
    dirs.flatMap { dir =>
      try {
        val lock = new FileLock(new File(dir, LockFileName))
        if (!lock.tryLock())
          throw new KafkaException("Failed to acquire lock on file .lock in " + lock.file.getParent +
            ". A Kafka instance in another process or thread is using this directory.")
        Some(lock)
      } catch {
        case e: IOException =>
          logDirFailureChannel.maybeAddOfflineLogDir(dir.getAbsolutePath, s"Disk error while locking directory $dir", e)
          None
      }
    }
  }

  /**
   * Retrieves the Uuid for the directory, given its absolute path.
   */
  def directoryId(dir: String): Option[Uuid] = directoryIds.get(dir)

  def directoryPath(uuid: Uuid): Option[String] = directoryIds.find(_._2 == uuid).map(_._1)

  /**
   * Determine directory ID for each directory with a meta.properties.
   * If meta.properties does not include a directory ID, one is generated and persisted back to meta.properties.
   * Directories without a meta.properties don't get a directory ID assigned.
   */
  private def loadDirectoryIds(logDirs: Seq[File]): mutable.Map[String, Uuid] = {
    val result = mutable.HashMap[String, Uuid]()
    logDirs.foreach(logDir => {
      try {
        val props = PropertiesUtils.readPropertiesFile(
          new File(logDir, MetaPropertiesEnsemble.META_PROPERTIES_NAME).getAbsolutePath)
        val metaProps = new MetaProperties.Builder(props).build()
        metaProps.directoryId().ifPresent(directoryId => {
          result += (logDir.getAbsolutePath -> directoryId)
        })
      } catch {
        case _: NoSuchFileException =>
          info(s"No meta.properties file found in $logDir.")
         case e: IOException =>
          logDirFailureChannel.maybeAddOfflineLogDir(logDir.getAbsolutePath, s"Disk error while loading ID $logDir", e)
       }
    })
    result
  }

  private def addLogToBeDeleted(log: UnifiedLog): Unit = {
    this.logsToBeDeleted.add((log, time.milliseconds()))
  }

  def addStrayLog(strayPartition: TopicPartition, strayLog: UnifiedLog): Unit = {
    this.strayLogs.put(strayPartition, strayLog)
  }

  // Only for testing
  private[log] def hasLogsToBeDeleted: Boolean = !logsToBeDeleted.isEmpty

  private[log] def loadLog(logDir: File,
                           hadCleanShutdown: Boolean,
                           recoveryPoints: Map[TopicPartition, Long],
                           logStartOffsets: Map[TopicPartition, Long],
                           defaultConfig: LogConfig,
                           topicConfigOverrides: Map[String, LogConfig],
                           numRemainingSegments: ConcurrentMap[String, Int],
                           isStray: UnifiedLog => Boolean): UnifiedLog = {
    val topicPartition = UnifiedLog.parseTopicPartitionName(logDir)
    val config = topicConfigOverrides.getOrElse(topicPartition.topic, defaultConfig)
    val logRecoveryPoint = recoveryPoints.getOrElse(topicPartition, 0L)
    val logStartOffset = logStartOffsets.getOrElse(topicPartition, 0L)

    val log = UnifiedLog(
      dir = logDir,
      config = config,
      logStartOffset = logStartOffset,
      recoveryPoint = logRecoveryPoint,
      maxTransactionTimeoutMs = maxTransactionTimeoutMs,
      producerStateManagerConfig = producerStateManagerConfig,
      producerIdExpirationCheckIntervalMs = producerIdExpirationCheckIntervalMs,
      scheduler = scheduler,
      time = time,
      brokerTopicStats = brokerTopicStats,
      logDirFailureChannel = logDirFailureChannel,
      lastShutdownClean = hadCleanShutdown,
      topicId = None,
      keepPartitionMetadataFile = keepPartitionMetadataFile,
      numRemainingSegments = numRemainingSegments,
      remoteStorageSystemEnable = remoteStorageSystemEnable)

    if (logDir.getName.endsWith(UnifiedLog.DeleteDirSuffix)) {
      addLogToBeDeleted(log)
    } else if (logDir.getName.endsWith(UnifiedLog.StrayDirSuffix)) {
      addStrayLog(topicPartition, log)
      warn(s"Loaded stray log: $logDir")
    } else if (isStray(log)) {
      // Unlike Zookeeper mode, which tracks pending topic deletions under a ZNode, KRaft is unable to prevent a topic from being recreated before every replica has been deleted.
      // A KRaft broker with an offline directory may be unable to detect it still holds a to-be-deleted replica,
      // and can create a conflicting topic partition for a new incarnation of the topic in one of the remaining online directories.
      // So upon a restart in which the offline directory is back online we need to clean up the old replica directory.
      log.renameDir(UnifiedLog.logStrayDirName(log.topicPartition), shouldReinitialize = false)
      addStrayLog(log.topicPartition, log)
      warn(s"Log in ${logDir.getAbsolutePath} marked stray and renamed to ${log.dir.getAbsolutePath}")
    } else {
      val previous = {
        if (log.isFuture)
          this.futureLogs.put(topicPartition, log)
        else
          this.currentLogs.put(topicPartition, log)
      }
      if (previous != null) {
        if (log.isFuture)
          throw new IllegalStateException(s"Duplicate log directories found: ${log.dir.getAbsolutePath}, ${previous.dir.getAbsolutePath}")
        else
          throw new IllegalStateException(s"Duplicate log directories for $topicPartition are found in both ${log.dir.getAbsolutePath} " +
            s"and ${previous.dir.getAbsolutePath}. It is likely because log directory failure happened while broker was " +
            s"replacing current replica with future replica. Recover broker from this failure by manually deleting one of the two directories " +
            s"for this partition. It is recommended to delete the partition in the log directory that is known to have failed recently.")
      }
    }

    log
  }

  // factory class for naming the log recovery threads used in metrics
   private class LogRecoveryThreadFactory(val dirPath: String) extends ThreadFactory {
    val threadNum = new AtomicInteger(0)

    override def newThread(runnable: Runnable): Thread = {
      KafkaThread.nonDaemon(logRecoveryThreadName(dirPath, threadNum.getAndIncrement()), runnable)
    }
  }

  // create a unique log recovery thread name for each log dir as the format: prefix-dirPath-threadNum, ex: "log-recovery-/tmp/kafkaLogs-0"
  private def logRecoveryThreadName(dirPath: String, threadNum: Int, prefix: String = "log-recovery"): String = s"$prefix-$dirPath-$threadNum"

  /*
   * decrement the number of remaining logs
   * @return the number of remaining logs after decremented 1
   */
  private[log] def decNumRemainingLogs(numRemainingLogs: ConcurrentMap[String, Int], path: String): Int = {
    require(path != null, "path cannot be null to update remaining logs metric.")
    numRemainingLogs.compute(path, (_, oldVal) => oldVal - 1)
  }

  /**
   * Recover and load all logs in the given data directories
   */
  private[log] def loadLogs(defaultConfig: LogConfig, topicConfigOverrides: Map[String, LogConfig], isStray: UnifiedLog => Boolean): Unit = {
    info(s"Loading logs from log dirs $liveLogDirs")
    val startMs = time.hiResClockMs()
    val threadPools = ArrayBuffer.empty[ExecutorService]
    val offlineDirs = mutable.Set.empty[(String, IOException)]
    val jobs = ArrayBuffer.empty[Seq[Future[_]]]
    var numTotalLogs = 0
    // log dir path -> number of Remaining logs map for remainingLogsToRecover metric
    val numRemainingLogs: ConcurrentMap[String, Int] = new ConcurrentHashMap[String, Int]
    // log recovery thread name -> number of remaining segments map for remainingSegmentsToRecover metric
    val numRemainingSegments: ConcurrentMap[String, Int] = new ConcurrentHashMap[String, Int]

    def handleIOException(logDirAbsolutePath: String, e: IOException): Unit = {
      offlineDirs.add((logDirAbsolutePath, e))
      error(s"Error while loading log dir $logDirAbsolutePath", e)
    }

    val uncleanLogDirs = mutable.Buffer.empty[String]
    for (dir <- liveLogDirs) {
      val logDirAbsolutePath = dir.getAbsolutePath
      var hadCleanShutdown: Boolean = false
      try {
        val pool = Executors.newFixedThreadPool(numRecoveryThreadsPerDataDir,
          new LogRecoveryThreadFactory(logDirAbsolutePath))
        threadPools.append(pool)

        val cleanShutdownFileHandler = new CleanShutdownFileHandler(dir.getPath)
        if (cleanShutdownFileHandler.exists()) {
          // Cache the clean shutdown status and use that for rest of log loading workflow. Delete the CleanShutdownFile
          // so that if broker crashes while loading the log, it is considered hard shutdown during the next boot up. KAFKA-10471
          cleanShutdownFileHandler.delete()
          hadCleanShutdown = true
        }
        hadCleanShutdownFlags.put(logDirAbsolutePath, hadCleanShutdown)

        var recoveryPoints = Map[TopicPartition, Long]()
        try {
          recoveryPoints = this.recoveryPointCheckpoints(dir).read()
        } catch {
          case e: Exception =>
            warn(s"Error occurred while reading recovery-point-offset-checkpoint file of directory " +
              s"$logDirAbsolutePath, resetting the recovery checkpoint to 0", e)
        }

        var logStartOffsets = Map[TopicPartition, Long]()
        try {
          logStartOffsets = this.logStartOffsetCheckpoints(dir).read()
        } catch {
          case e: Exception =>
            warn(s"Error occurred while reading log-start-offset-checkpoint file of directory " +
              s"$logDirAbsolutePath, resetting to the base offset of the first segment", e)
        }

        // AutoMQ for Kafka inject start
        var logsToLoad = Option(dir.listFiles).getOrElse(Array.empty).filter(logDir =>
          logDir.isDirectory && UnifiedLog.parseTopicPartitionName(logDir).topic != KafkaRaftServer.MetadataTopic)
        if (ElasticLogManager.enabled()) {
          try {
            logsToLoad.foreach(logDir => {
              warn(s"Unexpected partition directory $logDir. It may be due to an unclean shutdown.")
              Utils.delete(logDir)
            })
          } catch {
            case e: IOException =>
              warn(s"Error occurred while cleaning $logDirAbsolutePath", e)
          }
          logsToLoad = Array()
        }
        // AutoMQ for Kafka inject end

        numTotalLogs += logsToLoad.length
        numRemainingLogs.put(logDirAbsolutePath, logsToLoad.length)
        loadLogsCompletedFlags.put(logDirAbsolutePath, logsToLoad.isEmpty)

        if (logsToLoad.isEmpty) {
          info(s"No logs found to be loaded in $logDirAbsolutePath")
        } else if (hadCleanShutdown) {
          info(s"Skipping recovery of ${logsToLoad.length} logs from $logDirAbsolutePath since " +
            "clean shutdown file was found")
        } else {
          info(s"Recovering ${logsToLoad.length} logs from $logDirAbsolutePath since no " +
            "clean shutdown file was found")
          uncleanLogDirs.append(logDirAbsolutePath)
        }

        val jobsForDir = logsToLoad.map { logDir =>
          val runnable: Runnable = () => {
            debug(s"Loading log $logDir")
            var log = None: Option[UnifiedLog]
            val logLoadStartMs = time.hiResClockMs()
            try {
              log = Some(loadLog(logDir, hadCleanShutdown, recoveryPoints, logStartOffsets,
                defaultConfig, topicConfigOverrides, numRemainingSegments, isStray))
            } catch {
              case e: IOException =>
                handleIOException(logDirAbsolutePath, e)
              case e: KafkaStorageException if e.getCause.isInstanceOf[IOException] =>
                // KafkaStorageException might be thrown, ex: during writing LeaderEpochFileCache
                // And while converting IOException to KafkaStorageException, we've already handled the exception. So we can ignore it here.
            } finally {
              val logLoadDurationMs = time.hiResClockMs() - logLoadStartMs
              val remainingLogs = decNumRemainingLogs(numRemainingLogs, logDirAbsolutePath)
              val currentNumLoaded = logsToLoad.length - remainingLogs
              log match {
                case Some(loadedLog) => info(s"Completed load of $loadedLog with ${loadedLog.numberOfSegments} segments, " +
                  s"local-log-start-offset ${loadedLog.localLogStartOffset()} and log-end-offset ${loadedLog.logEndOffset} in ${logLoadDurationMs}ms " +
                  s"($currentNumLoaded/${logsToLoad.length} completed in $logDirAbsolutePath)")
                case None => info(s"Error while loading logs in $logDir in ${logLoadDurationMs}ms ($currentNumLoaded/${logsToLoad.length} completed in $logDirAbsolutePath)")
              }

              if (remainingLogs == 0) {
                // loadLog is completed for all logs under the logDdir, mark it.
                loadLogsCompletedFlags.put(logDirAbsolutePath, true)
              }
            }
          }
          runnable
        }

        jobs += jobsForDir.map(pool.submit)
      } catch {
        case e: IOException =>
          handleIOException(logDirAbsolutePath, e)
      }
    }

    try {
      addLogRecoveryMetrics(numRemainingLogs, numRemainingSegments)
      for (dirJobs <- jobs) {
        dirJobs.foreach(_.get)
      }

      offlineDirs.foreach { case (dir, e) =>
        logDirFailureChannel.maybeAddOfflineLogDir(dir, s"Error while loading log dir $dir", e)
      }
    } catch {
      case e: ExecutionException =>
        error(s"There was an error in one of the threads during logs loading: ${e.getCause}")
        throw e.getCause
    } finally {
      removeLogRecoveryMetrics()
      threadPools.foreach(_.shutdown())
    }

    val elapsedMs = time.hiResClockMs() - startMs
    val printedUncleanLogDirs = if (uncleanLogDirs.isEmpty) "" else s" (unclean log dirs = $uncleanLogDirs)"
    info(s"Loaded $numTotalLogs logs in ${elapsedMs}ms$printedUncleanLogDirs")
  }

  private[log] def addLogRecoveryMetrics(numRemainingLogs: ConcurrentMap[String, Int],
                                         numRemainingSegments: ConcurrentMap[String, Int]): Unit = {
    debug("Adding log recovery metrics")
    for (dir <- logDirs) {
      metricsGroup.newGauge("remainingLogsToRecover", () => numRemainingLogs.get(dir.getAbsolutePath),
        Map("dir" -> dir.getAbsolutePath).asJava)
      for (i <- 0 until numRecoveryThreadsPerDataDir) {
        val threadName = logRecoveryThreadName(dir.getAbsolutePath, i)
        metricsGroup.newGauge("remainingSegmentsToRecover", () => numRemainingSegments.get(threadName),
          Map("dir" -> dir.getAbsolutePath, "threadNum" -> i.toString).asJava)
      }
    }
  }

  private[log] def removeLogRecoveryMetrics(): Unit = {
    debug("Removing log recovery metrics")
    for (dir <- logDirs) {
      metricsGroup.removeMetric("remainingLogsToRecover", Map("dir" -> dir.getAbsolutePath).asJava)
      for (i <- 0 until numRecoveryThreadsPerDataDir) {
        metricsGroup.removeMetric("remainingSegmentsToRecover", Map("dir" -> dir.getAbsolutePath, "threadNum" -> i.toString).asJava)
      }
    }
  }

  /**
   *  Start the background threads to flush logs and do log cleanup
   */
  def startup(topicNames: Set[String], isStray: UnifiedLog => Boolean = _ => false): Unit = {
    // ensure consistency between default config and overrides
    val defaultConfig = currentDefaultConfig
    startupWithConfigOverrides(defaultConfig, fetchTopicConfigOverrides(defaultConfig, topicNames), isStray)
  }

  // visible for testing
  @nowarn("cat=deprecation")
  private[log] def fetchTopicConfigOverrides(defaultConfig: LogConfig, topicNames: Set[String]): Map[String, LogConfig] = {
    val topicConfigOverrides = mutable.Map[String, LogConfig]()
    val defaultProps = defaultConfig.originals()
    topicNames.foreach { topicName =>
      var overrides = configRepository.topicConfig(topicName)
      // save memory by only including configs for topics with overrides
      if (!overrides.isEmpty) {
        Option(overrides.getProperty(TopicConfig.MESSAGE_FORMAT_VERSION_CONFIG)).foreach { versionString =>
          val messageFormatVersion = new MessageFormatVersion(versionString, interBrokerProtocolVersion.version)
          if (messageFormatVersion.shouldIgnore) {
            val copy = new Properties()
            copy.putAll(overrides)
            copy.remove(TopicConfig.MESSAGE_FORMAT_VERSION_CONFIG)
            overrides = copy

            if (messageFormatVersion.shouldWarn)
              warn(messageFormatVersion.topicWarningMessage(topicName))
          }
        }

        val logConfig = LogConfig.fromProps(defaultProps, overrides)
        topicConfigOverrides(topicName) = logConfig
      }
    }
    topicConfigOverrides
  }

  private def fetchLogConfig(topicName: String): LogConfig = {
    // ensure consistency between default config and overrides
    val defaultConfig = currentDefaultConfig
    fetchTopicConfigOverrides(defaultConfig, Set(topicName)).values.headOption.getOrElse(defaultConfig)
  }

  // visible for testing
  private[log] def startupWithConfigOverrides(
    defaultConfig: LogConfig,
    topicConfigOverrides: Map[String, LogConfig],
    isStray: UnifiedLog => Boolean): Unit = {
    loadLogs(defaultConfig, topicConfigOverrides, isStray) // this could take a while if shutdown was not clean

    /* Schedule the cleanup task to delete old logs */
    if (scheduler != null) {
      info("Starting log cleanup with a period of %d ms.".format(retentionCheckMs))
      scheduler.schedule("kafka-log-retention",
                         () => cleanupLogs(),
                         initialTaskDelayMs,
                         retentionCheckMs)
      info("Starting log flusher with a default period of %d ms.".format(flushCheckMs))
      scheduler.schedule("kafka-log-flusher",
                         () => flushDirtyLogs(),
                         initialTaskDelayMs,
                         flushCheckMs)
      scheduler.schedule("kafka-recovery-point-checkpoint",
                         () => checkpointLogRecoveryOffsets(),
                         initialTaskDelayMs,
                         flushRecoveryOffsetCheckpointMs)
      scheduler.schedule("kafka-log-start-offset-checkpoint",
                         () => checkpointLogStartOffsets(),
                         initialTaskDelayMs,
                         flushStartOffsetCheckpointMs)
      scheduler.scheduleOnce("kafka-delete-logs", // will be rescheduled after each delete logs with a dynamic period
                         () => deleteLogs(),
                         initialTaskDelayMs)
    }
    if (cleanerConfig.enableCleaner) {
      _cleaner = new LogCleaner(cleanerConfig, liveLogDirs, currentLogs, logDirFailureChannel, time = time)
      _cleaner.startup()
    }
  }

  /**
   * Close all the logs
   */
  def shutdown(brokerEpoch: Long = -1): Unit = {
    info("Shutting down.")

    metricsGroup.removeMetric("OfflineLogDirectoryCount")
    for (dir <- logDirs) {
      metricsGroup.removeMetric("LogDirectoryOffline", Map("logDirectory" -> dir.getAbsolutePath).asJava)
    }

    val threadPools = ArrayBuffer.empty[ExecutorService]
    val jobs = mutable.Map.empty[File, Seq[Future[_]]]

    // AutoMQ inject start
    val closeStreamsFutures = ArrayBuffer.empty[CompletableFuture[Void]]
    // AutoMQ inject end

    // stop the cleaner first
    if (cleaner != null) {
      CoreUtils.swallow(cleaner.shutdown(), this)
    }

    val localLogsByDir = logsByDir

    // close logs in each dir
    for (dir <- liveLogDirs) {
      debug(s"Flushing and closing logs at $dir")

      val pool = Executors.newFixedThreadPool(numRecoveryThreadsPerDataDir,
        KafkaThread.nonDaemon(s"log-closing-${dir.getAbsolutePath}", _))
      threadPools.append(pool)

      val logs = logsInDir(localLogsByDir, dir).values

      // AutoMQ inject start
      // Ideally, if this broker is in controlled shutdown mode, all logs should be closed by ReplicaManager#applyDelta due to leader change.
      // However, there may be some logs due to some corner cases, e.g. network errors. Then we need to close them here.
      val jobsForDir = logs.map { log =>
        val runnable: Runnable = () => {
          // flush the log to ensure latest possible recovery point
          log.flush(true)
          log match {
            case elasticLog: ElasticUnifiedLog =>
              closeStreamsFutures.append(elasticLog.asyncClose())
            case _ =>
              log.close()
          }
        }
        runnable
      }

      jobs(dir) = jobsForDir.map(pool.submit).toSeq
    }
    // AutoMQ for Kafka inject start

    try {
      jobs.forKeyValue { (dir, dirJobs) =>
        if (waitForAllToComplete(dirJobs,
          e => warn(s"There was an error in one of the threads during LogManager shutdown: ${e.getCause}"))) {
          // AutoMQ inject start
          // No need for updating recovery points, updating log start offsets or writing clean shutdown marker Since they have all been done in log.close()
          if (!ElasticLogManager.enabled()) {
            val logs = logsInDir(localLogsByDir, dir)

            // update the last flush point
            debug(s"Updating recovery points at $dir")
            checkpointRecoveryOffsetsInDir(dir, logs)

            debug(s"Updating log start offsets at $dir")
            checkpointLogStartOffsetsInDir(dir, logs)

            // mark that the shutdown was clean by creating marker file for log dirs that:
            //  1. had clean shutdown marker file; or
            //  2. had no clean shutdown marker file, but all logs under it have been recovered at startup time
            val logDirAbsolutePath = dir.getAbsolutePath
            if (hadCleanShutdownFlags.getOrDefault(logDirAbsolutePath, false) ||
                loadLogsCompletedFlags.getOrDefault(logDirAbsolutePath, false)) {
              val cleanShutdownFileHandler = new CleanShutdownFileHandler(dir.getPath)
              debug(s"Writing clean shutdown marker at $dir with broker epoch=$brokerEpoch")
              CoreUtils.swallow(cleanShutdownFileHandler.write(brokerEpoch), this)
            }
          }
          // AutoMQ inject end
        }
      }
      // AutoMQ inject start
      // wait for all streams to be closed
      CoreUtils.swallow(CompletableFuture.allOf(closeStreamsFutures.toArray: _*).get(), this)
      // AutoMQ inject end

    } finally {
      threadPools.foreach(_.shutdown())
      // regardless of whether the close succeeded, we need to unlock the data directories
      dirLocks.foreach(_.destroy())
    }

    info("Shutdown complete.")
  }

  /**
   * Truncate the partition logs to the specified offsets and checkpoint the recovery point to this offset
   *
   * @param partitionOffsets Partition logs that need to be truncated
   * @param isFuture True iff the truncation should be performed on the future log of the specified partitions
   */
  def truncateTo(partitionOffsets: Map[TopicPartition, Long], isFuture: Boolean): Unit = {
    val affectedLogs = ArrayBuffer.empty[UnifiedLog]
    for ((topicPartition, truncateOffset) <- partitionOffsets) {
      val log = {
        if (isFuture)
          futureLogs.get(topicPartition)
        else
          currentLogs.get(topicPartition)
      }
      // If the log does not exist, skip it
      if (log != null) {
        // May need to abort and pause the cleaning of the log, and resume after truncation is done.
        val needToStopCleaner = truncateOffset < log.activeSegment.baseOffset
        if (needToStopCleaner && !isFuture)
          abortAndPauseCleaning(topicPartition)
        try {
          if (log.truncateTo(truncateOffset))
            affectedLogs += log
          if (needToStopCleaner && !isFuture)
            maybeTruncateCleanerCheckpointToActiveSegmentBaseOffset(log, topicPartition)
        } finally {
          if (needToStopCleaner && !isFuture)
            resumeCleaning(topicPartition)
        }
      }
    }

    for (dir <- affectedLogs.map(_.parentDirFile).distinct) {
      checkpointRecoveryOffsetsInDir(dir)
    }
  }

  /**
   * Delete all data in a partition and start the log at the new offset
   *
   * @param topicPartition The partition whose log needs to be truncated
   * @param newOffset The new offset to start the log with
   * @param isFuture True iff the truncation should be performed on the future log of the specified partition
   * @param logStartOffsetOpt The log start offset to set for the log. If None, the new offset will be used.
   */
  def truncateFullyAndStartAt(topicPartition: TopicPartition,
                              newOffset: Long,
                              isFuture: Boolean,
                              logStartOffsetOpt: Option[Long] = None): Unit = {
    val log = {
      if (isFuture)
        futureLogs.get(topicPartition)
      else
        currentLogs.get(topicPartition)
    }
    // If the log does not exist, skip it
    if (log != null) {
      // Abort and pause the cleaning of the log, and resume after truncation is done.
      if (!isFuture)
        abortAndPauseCleaning(topicPartition)
      try {
        log.truncateFullyAndStartAt(newOffset, logStartOffsetOpt)
        if (!isFuture)
          maybeTruncateCleanerCheckpointToActiveSegmentBaseOffset(log, topicPartition)
      } finally {
        if (!isFuture)
          resumeCleaning(topicPartition)
      }
      checkpointRecoveryOffsetsInDir(log.parentDirFile)
    }
  }

  /**
   * Write out the current recovery point for all logs to a text file in the log directory
   * to avoid recovering the whole log on startup.
   */
  def checkpointLogRecoveryOffsets(): Unit = {
    val logsByDirCached = logsByDir
    liveLogDirs.foreach { logDir =>
      val logsToCheckpoint = logsInDir(logsByDirCached, logDir)
      checkpointRecoveryOffsetsInDir(logDir, logsToCheckpoint)
    }
  }

  /**
   * Write out the current log start offset for all logs to a text file in the log directory
   * to avoid exposing data that have been deleted by DeleteRecordsRequest
   */
  def checkpointLogStartOffsets(): Unit = {
    val logsByDirCached = logsByDir
    liveLogDirs.foreach { logDir =>
      checkpointLogStartOffsetsInDir(logDir, logsInDir(logsByDirCached, logDir))
    }
  }

  /**
   * Checkpoint recovery offsets for all the logs in logDir.
   *
   * @param logDir the directory in which the logs to be checkpointed are
   */
  // Only for testing
  private[log] def checkpointRecoveryOffsetsInDir(logDir: File): Unit = {
    checkpointRecoveryOffsetsInDir(logDir, logsInDir(logDir))
  }

  /**
   * Checkpoint recovery offsets for all the provided logs.
   *
   * @param logDir the directory in which the logs are
   * @param logsToCheckpoint the logs to be checkpointed
   */
  private def checkpointRecoveryOffsetsInDir(logDir: File, logsToCheckpoint: Map[TopicPartition, UnifiedLog]): Unit = {
    try {
      recoveryPointCheckpoints.get(logDir).foreach { checkpoint =>
        val recoveryOffsets = logsToCheckpoint.map { case (tp, log) => tp -> log.recoveryPoint }
        // checkpoint.write calls Utils.atomicMoveWithFallback, which flushes the parent
        // directory and guarantees crash consistency.
        checkpoint.write(recoveryOffsets)
      }
    } catch {
      case e: KafkaStorageException =>
        error(s"Disk error while writing recovery offsets checkpoint in directory $logDir: ${e.getMessage}")
      case e: IOException =>
        logDirFailureChannel.maybeAddOfflineLogDir(logDir.getAbsolutePath,
          s"Disk error while writing recovery offsets checkpoint in directory $logDir: ${e.getMessage}", e)
    }
  }

  /**
   * Checkpoint log start offsets for all the provided logs in the provided directory.
   *
   * @param logDir the directory in which logs are checkpointed
   * @param logsToCheckpoint the logs to be checkpointed
   */
  private def checkpointLogStartOffsetsInDir(logDir: File, logsToCheckpoint: Map[TopicPartition, UnifiedLog]): Unit = {
    try {
      logStartOffsetCheckpoints.get(logDir).foreach { checkpoint =>
        val logStartOffsets = logsToCheckpoint.collect {
          case (tp, log) if log.remoteLogEnabled() || log.logStartOffset > log.logSegments.asScala.head.baseOffset =>
            tp -> log.logStartOffset
        }
        checkpoint.write(logStartOffsets)
      }
    } catch {
      case e: KafkaStorageException =>
        error(s"Disk error while writing log start offsets checkpoint in directory $logDir: ${e.getMessage}")
    }
  }

  // The logDir should be an absolute path
  def maybeUpdatePreferredLogDir(topicPartition: TopicPartition, logDir: String): Unit = {
    // Do not cache the preferred log directory if either the current log or the future log for this partition exists in the specified logDir
    if (!getLog(topicPartition).exists(_.parentDir == logDir) &&
        !getLog(topicPartition, isFuture = true).exists(_.parentDir == logDir))
      preferredLogDirs.put(topicPartition, logDir)
  }

  /**
   * Abort and pause cleaning of the provided partition and log a message about it.
   */
  def abortAndPauseCleaning(topicPartition: TopicPartition): Unit = {
    if (cleaner != null) {
      cleaner.abortAndPauseCleaning(topicPartition)
      info(s"The cleaning for partition $topicPartition is aborted and paused")
    }
  }

  /**
   * Abort cleaning of the provided partition and log a message about it.
   */
  def abortCleaning(topicPartition: TopicPartition): Unit = {
    if (cleaner != null) {
      cleaner.abortCleaning(topicPartition)
      info(s"The cleaning for partition $topicPartition is aborted")
    }
  }

  /**
   * Resume cleaning of the provided partition and log a message about it.
   */
  private def resumeCleaning(topicPartition: TopicPartition): Unit = {
    if (cleaner != null) {
      cleaner.resumeCleaning(Seq(topicPartition))
      info(s"Cleaning for partition $topicPartition is resumed")
    }
  }

  /**
   * Truncate the cleaner's checkpoint to the based offset of the active segment of
   * the provided log.
   */
  private def maybeTruncateCleanerCheckpointToActiveSegmentBaseOffset(log: UnifiedLog, topicPartition: TopicPartition): Unit = {
    if (cleaner != null) {
      cleaner.maybeTruncateCheckpoint(log.parentDirFile, topicPartition, log.activeSegment.baseOffset)
    }
  }

  /**
   * Get the log if it exists, otherwise return None
   *
   * @param topicPartition the partition of the log
   * @param isFuture True iff the future log of the specified partition should be returned
   */
  def getLog(topicPartition: TopicPartition, isFuture: Boolean = false): Option[UnifiedLog] = {
    if (isFuture)
      Option(futureLogs.get(topicPartition))
    else
      Option(currentLogs.get(topicPartition))
  }

  /**
   * Method to indicate that logs are getting initialized for the partition passed in as argument.
   * This method should always be followed by [[kafka.log.LogManager#finishedInitializingLog]] to indicate that log
   * initialization is done.
   */
  def initializingLog(topicPartition: TopicPartition): Unit = {
    partitionsInitializing(topicPartition) = false
  }

  /**
   * Mark the partition configuration for all partitions that are getting initialized for topic
   * as dirty. That will result in reloading of configuration once initialization is done.
   */
  def topicConfigUpdated(topic: String): Unit = {
    partitionsInitializing.keys.filter(_.topic() == topic).foreach {
      topicPartition => partitionsInitializing.replace(topicPartition, false, true)
    }
  }

  /**
   * Update the configuration of the provided topic.
   */
  def updateTopicConfig(topic: String,
                        newTopicConfig: Properties,
                        isRemoteLogStorageSystemEnabled: Boolean): Unit = {
    topicConfigUpdated(topic)
    val logs = logsByTopic(topic)
    // Combine the default properties with the overrides in zk to create the new LogConfig
    val newLogConfig = LogConfig.fromProps(currentDefaultConfig.originals, newTopicConfig)
    // We would like to validate the configuration no matter whether the logs have materialised on disk or not.
    // Otherwise we risk someone creating a tiered-topic, disabling Tiered Storage cluster-wide and the check
    // failing since the logs for the topic are non-existent.
    LogConfig.validateRemoteStorageOnlyIfSystemEnabled(newLogConfig.values(), isRemoteLogStorageSystemEnabled, true)
    if (logs.nonEmpty) {
      logs.foreach { log =>
        val oldLogConfig = log.updateConfig(newLogConfig)
        if (oldLogConfig.compact && !newLogConfig.compact) {
          abortCleaning(log.topicPartition)
        }
      }
    }
  }

  /**
   * Mark all in progress partitions having dirty configuration if broker configuration is updated.
   */
  def brokerConfigUpdated(): Unit = {
    partitionsInitializing.keys.foreach {
      topicPartition => partitionsInitializing.replace(topicPartition, false, true)
    }
  }

  /**
   * Method to indicate that the log initialization for the partition passed in as argument is
   * finished. This method should follow a call to [[kafka.log.LogManager#initializingLog]].
   *
   * It will retrieve the topic configs a second time if they were updated while the
   * relevant log was being loaded.
   */
  def finishedInitializingLog(topicPartition: TopicPartition,
                              maybeLog: Option[UnifiedLog]): Unit = {
    val removedValue = partitionsInitializing.remove(topicPartition)
    if (removedValue.contains(true))
      maybeLog.foreach(_.updateConfig(fetchLogConfig(topicPartition.topic)))
  }

  /**
   * NotThreadSafe: the caller should ensure the same partition should sequentially invoke #getOrCreateLog.
   *
   * If the log already exists, just return a copy of the existing log
   * Otherwise if isNew=true or if there is no offline log directory, create a log for the given topic and the given partition
   * Otherwise throw KafkaStorageException
   *
   * @param topicPartition The partition whose log needs to be returned or created
   * @param isNew Whether the replica should have existed on the broker or not
   * @param isFuture True if the future log of the specified partition should be returned or created
   * @param topicId The topic ID of the partition's topic
   * @param targetLogDirectoryId The directory Id that should host the the partition's topic.
   *                             The next selected directory will be picked up if it None or equal {@link DirectoryId.UNASSIGNED}.
   *                             The method assumes provided Id belong to online directory.
   * @throws KafkaStorageException if isNew=false, log is not found in the cache and there is offline log directory on the broker
   * @throws InconsistentTopicIdException if the topic ID in the log does not match the topic ID provided
   */
  def getOrCreateLog(topicPartition: TopicPartition, isNew: Boolean = false, isFuture: Boolean = false,
                     topicId: Option[Uuid], targetLogDirectoryId: Option[Uuid] = Option.empty, leaderEpoch: Long = 0): UnifiedLog = {
      // Only Partition#makeLeader will create a new log, the ReplicaManager#asyncApplyDelta will ensure the same partition
      // sequentially operate. So it's safe without lock
//    logCreationOrDeletionLock synchronized {
      val log = getLog(topicPartition, isFuture).getOrElse {
        // create the log if it has not already been created in another thread
        val now = time.milliseconds()

        if (!isNew && offlineLogDirs.nonEmpty)
          throw new KafkaStorageException(s"Can not create log for $topicPartition because log directories ${offlineLogDirs.mkString(",")} are offline")

        val logDirs: List[File] = {
          val preferredLogDir = targetLogDirectoryId.filterNot(Seq(DirectoryId.UNASSIGNED,DirectoryId.LOST).contains) match {
            case Some(targetId) if !preferredLogDirs.containsKey(topicPartition) =>
              // If partition is configured with both targetLogDirectoryId and preferredLogDirs, then
              // preferredLogDirs will be respected, otherwise targetLogDirectoryId will be respected
              directoryIds.find(_._2 == targetId).map(_._1).orNull
            case _ =>
              preferredLogDirs.get(topicPartition)
          }

          if (isFuture) {
            if (preferredLogDir == null)
              throw new IllegalStateException(s"Can not create the future log for $topicPartition without having a preferred log directory")
            else if (getLog(topicPartition).get.parentDir == preferredLogDir)
              throw new IllegalStateException(s"Can not create the future log for $topicPartition in the current log directory of this partition")
          }

          if (preferredLogDir != null)
            List(new File(preferredLogDir))
          else
            nextLogDirs()
        }

        val logDirName = {
          if (isFuture)
            UnifiedLog.logFutureDirName(topicPartition)
          else
            UnifiedLog.logDirName(topicPartition)
        }

        val logDir = logDirs
          .iterator // to prevent actually mapping the whole list, lazy map
          .map(createLogDirectory(_, logDirName))
          .find(_.isSuccess)
          .getOrElse(Failure(new KafkaStorageException("No log directories available. Tried " + logDirs.map(_.getAbsolutePath).mkString(", "))))
          .get // If Failure, will throw

        val config = fetchLogConfig(topicPartition.topic)
        val log = if (ElasticLogManager.enabled()) {
          ElasticLogManager.getOrCreateLog(logDir, config, scheduler, time, maxTransactionTimeoutMs, producerStateManagerConfig, brokerTopicStats, producerIdExpirationCheckIntervalMs, logDirFailureChannel, topicId, leaderEpoch)
        } else {
          UnifiedLog(
            dir = logDir,
            config = config,
            logStartOffset = 0L,
            recoveryPoint = 0L,
            maxTransactionTimeoutMs = maxTransactionTimeoutMs,
            producerStateManagerConfig = producerStateManagerConfig,
            producerIdExpirationCheckIntervalMs = producerIdExpirationCheckIntervalMs,
            scheduler = scheduler,
            time = time,
            brokerTopicStats = brokerTopicStats,
            logDirFailureChannel = logDirFailureChannel,
            topicId = topicId,
            keepPartitionMetadataFile = keepPartitionMetadataFile,
            remoteStorageSystemEnable = remoteStorageSystemEnable)
        }

        if (isFuture)
          futureLogs.put(topicPartition, log)
        else
          currentLogs.put(topicPartition, log)

        info(s"Created log for partition $topicPartition in $logDir with properties ${config.overriddenConfigsAsLoggableString} cost ${time.milliseconds() - now}ms")
        // Remove the preferred log dir since it has already been satisfied
        preferredLogDirs.remove(topicPartition)

        log
      }
      // When running a ZK controller, we may get a log that does not have a topic ID. Assign it here.
      if (log.topicId.isEmpty) {
        topicId.foreach(log.assignTopicId)
      }

      // Ensure topic IDs are consistent
      topicId.foreach { topicId =>
        log.topicId.foreach { logTopicId =>
          if (topicId != logTopicId)
            throw new InconsistentTopicIdException(s"Tried to assign topic ID $topicId to log for topic partition $topicPartition," +
              s"but log already contained topic ID $logTopicId")
        }
      }
      log
//    }
  }

  private[log] def createLogDirectory(logDir: File, logDirName: String): Try[File] = {
    val logDirPath = logDir.getAbsolutePath
    if (isLogDirOnline(logDirPath)) {
      val dir = new File(logDirPath, logDirName)
      try {
        Files.createDirectories(dir.toPath)
        Success(dir)
      } catch {
        case e: IOException =>
          val msg = s"Error while creating log for $logDirName in dir $logDirPath"
          logDirFailureChannel.maybeAddOfflineLogDir(logDirPath, msg, e)
          warn(msg, e)
          Failure(new KafkaStorageException(msg, e))
      }
    } else {
      Failure(new KafkaStorageException(s"Can not create log $logDirName because log directory $logDirPath is offline"))
    }
  }

  /**
   *  Delete logs marked for deletion. Delete all logs for which `currentDefaultConfig.fileDeleteDelayMs`
   *  has elapsed after the delete was scheduled. Logs for which this interval has not yet elapsed will be
   *  considered for deletion in the next iteration of `deleteLogs`. The next iteration will be executed
   *  after the remaining time for the first log that is not deleted. If there are no more `logsToBeDeleted`,
   *  `deleteLogs` will be executed after `max(currentDefaultConfig.fileDeleteDelayMs, 1)`.
   */
  private def deleteLogs(): Unit = {
    var nextDelayMs = 0L
    val fileDeleteDelayMs = currentDefaultConfig.fileDeleteDelayMs
    try {
      def nextDeleteDelayMs: Long = {
        if (!logsToBeDeleted.isEmpty) {
          val (_, scheduleTimeMs) = logsToBeDeleted.peek()
          scheduleTimeMs + fileDeleteDelayMs - time.milliseconds()
        } else {
          // avoid the case: fileDeleteDelayMs is 0 with empty logsToBeDeleted
          // in this case, logsToBeDeleted.take() will block forever
          Math.max(fileDeleteDelayMs, 1)
        }
      }

      while ({nextDelayMs = nextDeleteDelayMs; nextDelayMs <= 0}) {
        val (removedLog, _) = logsToBeDeleted.take()
        if (removedLog != null) {
          try {
            removedLog.delete()
            info(s"Deleted log for partition ${removedLog.topicPartition} in ${removedLog.dir.getAbsolutePath}.")
          } catch {
            case e: KafkaStorageException =>
              error(s"Exception while deleting $removedLog in dir ${removedLog.parentDir}.", e)
          }
        }
      }
    } catch {
      case e: Throwable =>
        error(s"Exception in kafka-delete-logs thread.", e)
    } finally {
      try {
        scheduler.scheduleOnce("kafka-delete-logs",
          () => deleteLogs(),
          nextDelayMs)
      } catch {
        case e: Throwable =>
          // No errors should occur unless scheduler has been shutdown
          error(s"Failed to schedule next delete in kafka-delete-logs thread", e)
      }
    }
  }

  def recoverAbandonedFutureLogs(brokerId: Int, newTopicsImage: TopicsImage): Unit = {
    val abandonedFutureLogs = findAbandonedFutureLogs(brokerId, newTopicsImage)
    abandonedFutureLogs.foreach { case (futureLog, currentLog) =>
      val tp = futureLog.topicPartition
      // We invoke abortAndPauseCleaning here because log cleaner runs asynchronously and replaceCurrentWithFutureLog
      // invokes resumeCleaning which requires log cleaner's internal state to have a key for the given topic partition.
      abortAndPauseCleaning(tp)

      if (currentLog.isDefined)
        info(s"Attempting to recover abandoned future log for $tp at $futureLog and removing ${currentLog.get}")
      else
        info(s"Attempting to recover abandoned future log for $tp at $futureLog")
      replaceCurrentWithFutureLog(currentLog, futureLog)
      info(s"Successfully recovered abandoned future log for $tp")
    }
  }

  private def findAbandonedFutureLogs(brokerId: Int, newTopicsImage: TopicsImage): Iterable[(UnifiedLog, Option[UnifiedLog])] = {
    futureLogs.values.flatMap { futureLog =>
      val topicId = futureLog.topicId.getOrElse {
        throw new RuntimeException(s"The log dir $futureLog does not have a topic ID, " +
          "which is not allowed when running in KRaft mode.")
      }
      val partitionId = futureLog.topicPartition.partition()
      Option(newTopicsImage.getPartition(topicId, partitionId))
        .filter(pr => directoryId(futureLog.parentDir).contains(pr.directory(brokerId)))
        .map(_ => (futureLog, Option(currentLogs.get(futureLog.topicPartition)).filter(currentLog => currentLog.topicId.contains(topicId))))
    }
  }

  /**
    * Mark the partition directory in the source log directory for deletion and
    * rename the future log of this partition in the destination log directory to be the current log
    *
    * @param topicPartition TopicPartition that needs to be swapped
    */
  def replaceCurrentWithFutureLog(topicPartition: TopicPartition): Unit = {
    logCreationOrDeletionLock synchronized {
      val sourceLog = currentLogs.get(topicPartition)
      val destLog = futureLogs.get(topicPartition)

      if (sourceLog == null)
        throw new KafkaStorageException(s"The current replica for $topicPartition is offline")
      if (destLog == null)
        throw new KafkaStorageException(s"The future replica for $topicPartition is offline")

      info(s"Attempting to replace current log $sourceLog with $destLog for $topicPartition")
      replaceCurrentWithFutureLog(Option(sourceLog), destLog, updateHighWatermark = true)
      info(s"The current replica is successfully replaced with the future replica for $topicPartition")
    }
  }

  def replaceCurrentWithFutureLog(sourceLog: Option[UnifiedLog], destLog: UnifiedLog, updateHighWatermark: Boolean = false): Unit = {
    val topicPartition = destLog.topicPartition

    destLog.renameDir(UnifiedLog.logDirName(topicPartition), shouldReinitialize = true)
    // the metrics tags still contain "future", so we have to remove it.
    // we will add metrics back after sourceLog remove the metrics
    destLog.removeLogMetrics()
    if (updateHighWatermark && sourceLog.isDefined) {
      destLog.updateHighWatermark(sourceLog.get.highWatermark)
    }

    // Now that future replica has been successfully renamed to be the current replica
    // Update the cached map and log cleaner as appropriate.
    futureLogs.remove(topicPartition)
    currentLogs.put(topicPartition, destLog)
    if (cleaner != null) {
      sourceLog.foreach { srcLog =>
        cleaner.alterCheckpointDir(topicPartition, srcLog.parentDirFile, destLog.parentDirFile)
      }
      resumeCleaning(topicPartition)
    }

    try {
      sourceLog.foreach { srcLog =>
        srcLog.renameDir(UnifiedLog.logDeleteDirName(topicPartition), shouldReinitialize = true)
        // Now that replica in source log directory has been successfully renamed for deletion.
        // Close the log, update checkpoint files, and enqueue this log to be deleted.
        srcLog.close()
        val logDir = srcLog.parentDirFile
        val logsToCheckpoint = logsInDir(logDir)
        checkpointRecoveryOffsetsInDir(logDir, logsToCheckpoint)
        checkpointLogStartOffsetsInDir(logDir, logsToCheckpoint)
        srcLog.removeLogMetrics()
        addLogToBeDeleted(srcLog)
      }
      destLog.newMetrics()
    } catch {
      case e: KafkaStorageException =>
        // If sourceLog's log directory is offline, we need close its handlers here.
        // handleLogDirFailure() will not close handlers of sourceLog because it has been removed from currentLogs map
        sourceLog.foreach { srcLog =>
          srcLog.closeHandlers()
          srcLog.removeLogMetrics()
        }
        throw e
    }
  }

  /**
    * Rename the directory of the given topic-partition "logdir" as "logdir.uuid.delete" and
    * add it in the queue for deletion.
    *
    * @param topicPartition TopicPartition that needs to be deleted
    * @param isFuture True iff the future log of the specified partition should be deleted
    * @param checkpoint True if checkpoints must be written
    * @return the removed log
    */
  def asyncDelete(topicPartition: TopicPartition,
                  isFuture: Boolean = false,
                  checkpoint: Boolean = true,
                  isStray: Boolean = false): Option[UnifiedLog] = {
    val removedLog: Option[UnifiedLog] = logCreationOrDeletionLock synchronized {
      removeLogAndMetrics(if (isFuture) futureLogs else currentLogs, topicPartition)
    }
    removedLog match {
      case Some(removedLog) =>
        // We need to wait until there is no more cleaning task on the log to be deleted before actually deleting it.
        if (cleaner != null && !isFuture) {
          cleaner.abortCleaning(topicPartition)
          if (checkpoint) {
            cleaner.updateCheckpoints(removedLog.parentDirFile, partitionToRemove = Option(topicPartition))
          }
        }
        if (isStray) {
          // Move aside stray partitions, don't delete them
          removedLog.renameDir(UnifiedLog.logStrayDirName(topicPartition), shouldReinitialize = false)
          warn(s"Log for partition ${removedLog.topicPartition} is marked as stray and renamed to ${removedLog.dir.getAbsolutePath}")
        } else {
          removedLog.renameDir(UnifiedLog.logDeleteDirName(topicPartition), shouldReinitialize = false)
          addLogToBeDeleted(removedLog)
          info(s"Log for partition ${removedLog.topicPartition} is renamed to ${removedLog.dir.getAbsolutePath} and is scheduled for deletion")
        }
        if (checkpoint) {
          val logDir = removedLog.parentDirFile
          val logsToCheckpoint = logsInDir(logDir)
          checkpointRecoveryOffsetsInDir(logDir, logsToCheckpoint)
          checkpointLogStartOffsetsInDir(logDir, logsToCheckpoint)
        }

      case None =>
        if (offlineLogDirs.nonEmpty) {
          throw new KafkaStorageException(s"Failed to delete log for ${if (isFuture) "future" else ""} $topicPartition because it may be in one of the offline directories ${offlineLogDirs.mkString(",")}")
        }
    }

    removedLog
  }

  // AutoMQ for Kafka inject start
  def removeFromCurrentLogs(topicPartition: TopicPartition): Unit = {
    removeLogAndMetrics(currentLogs, topicPartition)
  }
  // AutoMQ for Kafka inject end

  /**
   * Rename the directories of the given topic-partitions and add them in the queue for
   * deletion. Checkpoints are updated once all the directories have been renamed.
   *
   * @param topicPartitions The set of topic-partitions to delete asynchronously
   * @param errorHandler The error handler that will be called when a exception for a particular
   *                     topic-partition is raised
   */
  def asyncDelete(topicPartitions: Iterable[TopicPartition],
                  isStray: Boolean,
                  errorHandler: (TopicPartition, Throwable) => Unit): Unit = {
    val logDirs = mutable.Set.empty[File]

    topicPartitions.foreach { topicPartition =>
      try {
        getLog(topicPartition).foreach { log =>
          logDirs += log.parentDirFile
          asyncDelete(topicPartition, checkpoint = false, isStray = isStray)
        }
        getLog(topicPartition, isFuture = true).foreach { log =>
          logDirs += log.parentDirFile
          asyncDelete(topicPartition, isFuture = true, checkpoint = false, isStray = isStray)
        }
      } catch {
        case e: Throwable => errorHandler(topicPartition, e)
      }
    }

    val logsByDirCached = logsByDir
    logDirs.foreach { logDir =>
      if (cleaner != null) cleaner.updateCheckpoints(logDir)
      val logsToCheckpoint = logsInDir(logsByDirCached, logDir)
      checkpointRecoveryOffsetsInDir(logDir, logsToCheckpoint)
      checkpointLogStartOffsetsInDir(logDir, logsToCheckpoint)
    }
  }

  /**
   * Provides the full ordered list of suggested directories for the next partition.
   * Currently this is done by calculating the number of partitions in each directory and then sorting the
   * data directories by fewest partitions.
   */
  private def nextLogDirs(): List[File] = {
    if (_liveLogDirs.size == 1) {
      List(_liveLogDirs.peek())
    } else {
      // count the number of logs in each parent directory (including 0 for empty directories
      val logCounts = allLogs.groupBy(_.parentDir).map { case (parent, logs) => parent -> logs.size }
      val zeros = _liveLogDirs.asScala.map(dir => (dir.getPath, 0)).toMap
      val dirCounts = (zeros ++ logCounts).toBuffer

      // choose the directory with the least logs in it
      dirCounts.sortBy(_._2).map {
        case (path: String, _: Int) => new File(path)
      }.toList
    }
  }

  /**
   * Delete any eligible logs. Return the number of segments deleted.
   * Only consider logs that are not compacted.
   */
  private def cleanupLogs(): Unit = {
    debug("Beginning log cleanup...")
    var total = 0
    val startMs = time.milliseconds

    // clean current logs.
    val deletableLogs = {
      if (cleaner != null) {
        // prevent cleaner from working on same partitions when changing cleanup policy
        cleaner.pauseCleaningForNonCompactedPartitions()
      } else {
        currentLogs.filter {
          case (_, log) => !log.config.compact
        }
      }
    }

    try {
      deletableLogs.foreach {
        case (topicPartition, log) =>
          debug(s"Garbage collecting '${log.name}'")
          total += log.deleteOldSegments()

          val futureLog = futureLogs.get(topicPartition)
          if (futureLog != null) {
            // clean future logs
            debug(s"Garbage collecting future log '${futureLog.name}'")
            total += futureLog.deleteOldSegments()
          }
      }
    } finally {
      if (cleaner != null) {
        cleaner.resumeCleaning(deletableLogs.map(_._1))
      }
    }

    debug(s"Log cleanup completed. $total files deleted in " +
                  (time.milliseconds - startMs) / 1000 + " seconds")
  }

  /**
   * Get all the partition logs
   */
  def allLogs: Iterable[UnifiedLog] = currentLogs.values ++ futureLogs.values

  def logsByTopic(topic: String): Seq[UnifiedLog] = {
    (currentLogs.toList ++ futureLogs.toList).collect {
      case (topicPartition, log) if topicPartition.topic == topic => log
    }
  }

  /**
   * Map of log dir to logs by topic and partitions in that dir
   */
  private def logsByDir: Map[String, Map[TopicPartition, UnifiedLog]] = {
    // This code is called often by checkpoint processes and is written in a way that reduces
    // allocations and CPU with many topic partitions.
    // When changing this code please measure the changes with org.apache.kafka.jmh.server.CheckpointBench
    val byDir = new mutable.AnyRefMap[String, mutable.AnyRefMap[TopicPartition, UnifiedLog]]()
    def addToDir(tp: TopicPartition, log: UnifiedLog): Unit = {
      byDir.getOrElseUpdate(log.parentDir, new mutable.AnyRefMap[TopicPartition, UnifiedLog]()).put(tp, log)
    }
    currentLogs.foreachEntry(addToDir)
    futureLogs.foreachEntry(addToDir)
    byDir
  }

  private def logsInDir(dir: File): Map[TopicPartition, UnifiedLog] = {
    logsByDir.getOrElse(dir.getAbsolutePath, Map.empty)
  }

  private def logsInDir(cachedLogsByDir: Map[String, Map[TopicPartition, UnifiedLog]],
                        dir: File): Map[TopicPartition, UnifiedLog] = {
    cachedLogsByDir.getOrElse(dir.getAbsolutePath, Map.empty)
  }

  // logDir should be an absolute path
  def isLogDirOnline(logDir: String): Boolean = {
    // The logDir should be an absolute path
    if (!logDirs.exists(_.getAbsolutePath == logDir))
      throw new LogDirNotFoundException(s"Log dir $logDir is not found in the config.")

    _liveLogDirs.contains(new File(logDir))
  }

  /**
   * Flush any log which has exceeded its flush interval and has unwritten messages.
   */
  private def flushDirtyLogs(): Unit = {
    debug("Checking for dirty logs to flush...")

    for ((topicPartition, log) <- currentLogs.toList ++ futureLogs.toList) {
      try {
        val timeSinceLastFlush = time.milliseconds - log.lastFlushTime
        debug(s"Checking if flush is needed on ${topicPartition.topic} flush interval ${log.config.flushMs}" +
              s" last flushed ${log.lastFlushTime} time since last flush: $timeSinceLastFlush")
        if (timeSinceLastFlush >= log.config.flushMs)
          log.flush(false)
      } catch {
        case e: Throwable =>
          error(s"Error flushing topic ${topicPartition.topic}", e)
      }
    }
  }

  private def removeLogAndMetrics(logs: Pool[TopicPartition, UnifiedLog], tp: TopicPartition): Option[UnifiedLog] = {
    val removedLog = logs.remove(tp)
    if (removedLog != null) {
      removedLog.removeLogMetrics()
      Some(removedLog)
    } else {
      None
    }
  }

  def readBrokerEpochFromCleanShutdownFiles(): OptionalLong = {
    // Verify whether all the log dirs have the same broker epoch in their clean shutdown files. If there is any dir not
    // live, fail the broker epoch check.
    if (liveLogDirs.size < logDirs.size) {
      return OptionalLong.empty()
    }
    var brokerEpoch = -1L
    for (dir <- liveLogDirs) {
      val cleanShutdownFileHandler = new CleanShutdownFileHandler(dir.getPath)
      val currentBrokerEpoch = cleanShutdownFileHandler.read
      if (!currentBrokerEpoch.isPresent) {
        info(s"Unable to read the broker epoch in ${dir.toString}.")
        return OptionalLong.empty()
      }
      if (brokerEpoch != -1 && currentBrokerEpoch.getAsLong != brokerEpoch) {
        info(s"Found different broker epochs in ${dir.toString}. Other=$brokerEpoch vs current=$currentBrokerEpoch.")
        return OptionalLong.empty()
      }
      brokerEpoch = currentBrokerEpoch.getAsLong
    }
    OptionalLong.of(brokerEpoch)
  }

  // AutoMQ for Kafka inject start
  /**
   * The partition failure handler. It will stop log cleaning and close handlers of logs in that partition.
   *
   * @param dir the absolute path of the partition's directory
   */
  def handlePartitionFailure(dir: String): Unit = {
    warn(s"Stopping serving partition with dir $dir")
    logCreationOrDeletionLock synchronized {

      def removeOfflineLogs(logs: Pool[TopicPartition, UnifiedLog]): Iterable[TopicPartition] = {
        val offlineTopicPartitions: Iterable[TopicPartition] = logs.collect {
          case (tp, log) if log.dir.getAbsolutePath == dir => tp
        }
        offlineTopicPartitions.foreach { topicPartition => {
          val removedLog = removeLogAndMetrics(logs, topicPartition)
          removedLog.foreach {
            log => log.closeHandlers()
              quicklyCloseLogWithNoExceptionThrown(log)
          }
        }
        }

        offlineTopicPartitions
      }

      val offlineCurrentTopicPartitions = removeOfflineLogs(currentLogs)
      if (cleaner != null)
        offlineCurrentTopicPartitions.foreach(cleaner.abortAndPauseCleaning(_))
      val offlineFutureTopicPartitions = removeOfflineLogs(futureLogs)

      warn(s"Logs for partitions ${offlineCurrentTopicPartitions.mkString(",")} are offline and " +
          s"logs for future partitions ${offlineFutureTopicPartitions.mkString(",")} are offline due to failure on log directory $dir")
    }
  }

  /**
   * Despite any exception occurs, quickly close the given log without flushing. Exceptions will only be logged and will
   * not be thrown.
   * @param log
   */
  private def quicklyCloseLogWithNoExceptionThrown(log: UnifiedLog): Unit = {
    try {
      log match {
        case elasticUnifiedLog: ElasticUnifiedLog =>
          elasticUnifiedLog.closeStreams().get()
        case _ =>
      }
    } catch {
      case e: Throwable =>
        warn(s"Ignore error occurred while quickly closing partition ${log.topicPartition}, msg: ${e.getMessage}")
    }
  }
  // AutoMQ for Kafka inject end

}

object LogManager {
  val LockFileName = ".lock"

  /**
   * Wait all jobs to complete
   * @param jobs jobs
   * @param callback this will be called to handle the exception caused by each Future#get
   * @return true if all pass. Otherwise, false
   */
  private[log] def waitForAllToComplete(jobs: Seq[Future[_]], callback: Throwable => Unit): Boolean = {
    jobs.count(future => Try(future.get) match {
      case Success(_) => false
      case Failure(e) =>
        callback(e)
        true
    }) == 0
  }

  val RecoveryPointCheckpointFile = "recovery-point-offset-checkpoint"
  val LogStartOffsetCheckpointFile = "log-start-offset-checkpoint"

  def apply(config: KafkaConfig,
            initialOfflineDirs: Seq[String],
            configRepository: ConfigRepository,
            kafkaScheduler: Scheduler,
            time: Time,
            brokerTopicStats: BrokerTopicStats,
            logDirFailureChannel: LogDirFailureChannel,
            keepPartitionMetadataFile: Boolean): LogManager = {
    val defaultProps = config.extractLogConfigMap

    LogConfig.validateBrokerLogConfigValues(defaultProps, config.isRemoteLogStorageSystemEnabled)
    val defaultLogConfig = new LogConfig(defaultProps)

    val cleanerConfig = LogCleaner.cleanerConfig(config)

    new LogManager(logDirs = config.logDirs.map(new File(_).getAbsoluteFile),
      initialOfflineDirs = initialOfflineDirs.map(new File(_).getAbsoluteFile),
      configRepository = configRepository,
      initialDefaultConfig = defaultLogConfig,
      cleanerConfig = cleanerConfig,
      recoveryThreadsPerDataDir = config.numRecoveryThreadsPerDataDir,
      flushCheckMs = config.logFlushSchedulerIntervalMs,
      flushRecoveryOffsetCheckpointMs = config.logFlushOffsetCheckpointIntervalMs,
      flushStartOffsetCheckpointMs = config.logFlushStartOffsetCheckpointIntervalMs,
      retentionCheckMs = config.logCleanupIntervalMs,
      maxTransactionTimeoutMs = config.transactionMaxTimeoutMs,
      producerStateManagerConfig = new ProducerStateManagerConfig(config.producerIdExpirationMs, config.transactionPartitionVerificationEnable),
      producerIdExpirationCheckIntervalMs = config.producerIdExpirationCheckIntervalMs,
      scheduler = kafkaScheduler,
      brokerTopicStats = brokerTopicStats,
      logDirFailureChannel = logDirFailureChannel,
      time = time,
      keepPartitionMetadataFile = keepPartitionMetadataFile,
      interBrokerProtocolVersion = config.interBrokerProtocolVersion,
      remoteStorageSystemEnable = config.remoteLogManagerConfig.enableRemoteStorageSystem(),
      initialTaskDelayMs = config.logInitialTaskDelayMs)
  }

  /**
   * Returns true if the given log should not be on the current broker
   * according to the metadata image.
   *
   * @param brokerId       The ID of the current broker.
   * @param newTopicsImage The new topics image after broker has been reloaded
   * @param log            The log object to check
   * @return true if the log should not exist on the broker, false otherwise.
   */
  def isStrayKraftReplica(
   brokerId: Int,
   newTopicsImage: TopicsImage,
   log: UnifiedLog
  ): Boolean = {
    val topicId = log.topicId.getOrElse {
      throw new RuntimeException(s"The log dir $log does not have a topic ID, " +
        "which is not allowed when running in KRaft mode.")
    }

<<<<<<< HEAD
      val partitionId = log.topicPartition.partition()
      Option(newTopicsImage.getPartition(topicId, partitionId)) match {
        case Some(partition) =>
          if (!partition.replicas.contains(brokerId)) {
            info(s"Found stray log dir $log: the current replica assignment ${partition.replicas.mkString("[", ", ", "]")} " +
              s"does not contain the local brokerId $brokerId.")
            Some(log.topicPartition)
          } else {
            None
          }
=======
    val partitionId = log.topicPartition.partition()
    Option(newTopicsImage.getPartition(topicId, partitionId)) match {
      case Some(partition) =>
        if (!partition.replicas.contains(brokerId)) {
          info(s"Found stray log dir $log: the current replica assignment ${partition.replicas.mkString("[", ", ", "]")} " +
            s"does not contain the local brokerId $brokerId.")
          true
        } else {
          false
        }
>>>>>>> 0971924e

      case None =>
        info(s"Found stray log dir $log: the topicId $topicId does not exist in the metadata image")
        true
    }
  }

  /**
   * Find logs which should not be on the current broker, according to the full LeaderAndIsrRequest.
   *
   * @param brokerId        The ID of the current broker.
   * @param request         The full LeaderAndIsrRequest, containing all partitions owned by the broker.
   * @param logs            A collection of Log objects.
   *
   * @return                The topic partitions which are no longer needed on this broker.
   */
  def findStrayReplicas(
    brokerId: Int,
    request: LeaderAndIsrRequest,
    logs: Iterable[UnifiedLog]
  ): Iterable[TopicPartition] = {
    if (request.requestType() != AbstractControlRequest.Type.FULL) {
      throw new RuntimeException("Cannot use incremental LeaderAndIsrRequest to find strays.")
    }
    val partitions = new util.HashMap[TopicPartition, Uuid]()
    request.data().topicStates().forEach(topicState => {
      topicState.partitionStates().forEach(partition => {
        partitions.put(new TopicPartition(topicState.topicName(), partition.partitionIndex()),
          topicState.topicId())
      })
    })
    logs.flatMap { log =>
      val topicId = log.topicId.getOrElse {
        throw new RuntimeException(s"The log dir $log does not have a topic ID, " +
          "which is not allowed when running in KRaft mode.")
      }
      Option(partitions.get(log.topicPartition)) match {
        case Some(id) =>
          if (id.equals(topicId)) {
            None
          } else {
            info(s"Found stray log dir $log: this partition now exists with topic ID $id not $topicId.")
            Some(log.topicPartition)
          }
        case None =>
          info(s"Found stray log dir $log: this partition does not exist in the new full LeaderAndIsrRequest.")
          Some(log.topicPartition)
      }
    }
  }
}<|MERGE_RESOLUTION|>--- conflicted
+++ resolved
@@ -1717,18 +1717,6 @@
         "which is not allowed when running in KRaft mode.")
     }
 
-<<<<<<< HEAD
-      val partitionId = log.topicPartition.partition()
-      Option(newTopicsImage.getPartition(topicId, partitionId)) match {
-        case Some(partition) =>
-          if (!partition.replicas.contains(brokerId)) {
-            info(s"Found stray log dir $log: the current replica assignment ${partition.replicas.mkString("[", ", ", "]")} " +
-              s"does not contain the local brokerId $brokerId.")
-            Some(log.topicPartition)
-          } else {
-            None
-          }
-=======
     val partitionId = log.topicPartition.partition()
     Option(newTopicsImage.getPartition(topicId, partitionId)) match {
       case Some(partition) =>
@@ -1739,7 +1727,6 @@
         } else {
           false
         }
->>>>>>> 0971924e
 
       case None =>
         info(s"Found stray log dir $log: the topicId $topicId does not exist in the metadata image")
