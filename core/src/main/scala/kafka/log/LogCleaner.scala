--- conflicted
+++ resolved
@@ -501,11 +501,7 @@
     CleanerConfig.LOG_CLEANER_DEDUPE_BUFFER_SIZE_PROP,
     CleanerConfig.LOG_CLEANER_DEDUPE_BUFFER_LOAD_FACTOR_PROP,
     CleanerConfig.LOG_CLEANER_IO_BUFFER_SIZE_PROP,
-<<<<<<< HEAD
-    KafkaConfig.MessageMaxBytesProp,
-=======
     ServerConfigs.MESSAGE_MAX_BYTES_CONFIG,
->>>>>>> 0971924e
     CleanerConfig.LOG_CLEANER_IO_MAX_BYTES_PER_SECOND_PROP,
     CleanerConfig.LOG_CLEANER_BACKOFF_MS_PROP
   )
@@ -822,11 +818,7 @@
         val retained = MemoryRecords.readableRecords(outputBuffer)
         // it's OK not to hold the Log's lock in this case, because this segment is only accessed by other threads
         // after `Log.replaceSegments` (which acquires the lock) is called
-<<<<<<< HEAD
-        dest.append(result.maxOffset, result.maxTimestamp, result.offsetOfMaxTimestamp, retained)
-=======
         dest.append(result.maxOffset, result.maxTimestamp, result.shallowOffsetOfMaxTimestamp(), retained)
->>>>>>> 0971924e
         throttler.maybeThrottle(outputBuffer.limit())
       }
 
