--- conflicted
+++ resolved
@@ -66,19 +66,7 @@
     metaPropsEnsemble.clusterId().get()
   )
 
-<<<<<<< HEAD
   private val sharedServer = buildSharedServer()
-=======
-  private val sharedServer = new SharedServer(
-    config,
-    metaPropsEnsemble,
-    time,
-    metrics,
-    CompletableFuture.completedFuture(QuorumConfig.parseVoterConnections(config.quorumVoters)),
-    QuorumConfig.parseBootstrapServers(config.quorumBootstrapServers),
-    new StandardFaultHandlerFactory(),
-  )
->>>>>>> 6ff51bc3
 
   private val broker: Option[BrokerServer] = if (config.processRoles.contains(ProcessRole.BrokerRole)) {
     Some(brokerServer())
@@ -128,6 +116,7 @@
       time,
       metrics,
       CompletableFuture.completedFuture(QuorumConfig.parseVoterConnections(config.quorumVoters)),
+      QuorumConfig.parseBootstrapServers(config.quorumBootstrapServers),
       new StandardFaultHandlerFactory(),
     )
   }
