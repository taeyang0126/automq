--- conflicted
+++ resolved
@@ -241,16 +241,11 @@
       brokerConfig.dynamicConfig.updateDefaultConfig(properties)
     else if (brokerConfig.brokerId == brokerId.trim.toInt) {
       brokerConfig.dynamicConfig.updateBrokerConfig(brokerConfig.brokerId, properties)
-<<<<<<< HEAD
-      quotaManagers.leader.updateQuota(upperBound(getOrDefault(QuotaConfigs.LEADER_REPLICATION_THROTTLED_RATE_CONFIG).toDouble))
-      quotaManagers.follower.updateQuota(upperBound(getOrDefault(QuotaConfigs.FOLLOWER_REPLICATION_THROTTLED_RATE_CONFIG).toDouble))
-      quotaManagers.alterLogDirs.updateQuota(upperBound(getOrDefault(QuotaConfigs.REPLICA_ALTER_LOG_DIRS_IO_MAX_BYTES_PER_SECOND_CONFIG).toDouble))
 
       // AutoMQ for Kafka inject start
       quotaManagers.broker.updateQuotaConfigs(Some(properties))
       // AutoMQ for Kafka inject end
-=======
->>>>>>> 6ff51bc3
+      
     }
     val updatedDynamicBrokerConfigs = brokerConfig.dynamicConfig.currentDynamicBrokerConfigs
     val updatedDynamicDefaultConfigs = brokerConfig.dynamicConfig.currentDynamicDefaultConfigs
