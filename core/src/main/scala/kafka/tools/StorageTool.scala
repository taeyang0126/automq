/**
 * Licensed to the Apache Software Foundation (ASF) under one or more
 * contributor license agreements.  See the NOTICE file distributed with
 * this work for additional information regarding copyright ownership.
 * The ASF licenses this file to You under the Apache License, Version 2.0
 * (the "License"); you may not use this file except in compliance with
 * the License.  You may obtain a copy of the License at
 *
 *    http://www.apache.org/licenses/LICENSE-2.0
 *
 * Unless required by applicable law or agreed to in writing, software
 * distributed under the License is distributed on an "AS IS" BASIS,
 * WITHOUT WARRANTIES OR CONDITIONS OF ANY KIND, either express or implied.
 * See the License for the specific language governing permissions and
 * limitations under the License.
 */

package kafka.tools

import kafka.server.KafkaConfig

import java.io.PrintStream
import java.nio.file.{Files, Paths}
import kafka.utils.{Exit, Logging}
import net.sourceforge.argparse4j.ArgumentParsers
import net.sourceforge.argparse4j.impl.Arguments.{append, store, storeTrue}
import net.sourceforge.argparse4j.inf.{Namespace, Subparser}
import org.apache.kafka.common.Uuid
import org.apache.kafka.common.utils.Utils
import org.apache.kafka.metadata.bootstrap.{BootstrapDirectory, BootstrapMetadata}
import org.apache.kafka.server.common.{ApiMessageAndVersion, Features, MetadataVersion}
import org.apache.kafka.common.metadata.FeatureLevelRecord
import org.apache.kafka.common.metadata.UserScramCredentialRecord
import org.apache.kafka.common.security.scram.internals.ScramMechanism
import org.apache.kafka.common.security.scram.internals.ScramFormatter
import org.apache.kafka.server.config.ReplicationConfigs
import org.apache.kafka.metadata.properties.MetaPropertiesEnsemble.VerificationFlag
import org.apache.kafka.metadata.properties.{MetaProperties, MetaPropertiesEnsemble, MetaPropertiesVersion, PropertiesUtils}
import org.apache.kafka.server.common.FeatureVersion
import org.apache.kafka.server.common.automq.AutoMQVersion

import java.util
import java.util.{Base64, Collections, Optional}
import scala.collection.mutable
import scala.jdk.CollectionConverters._
import scala.collection.mutable.ArrayBuffer

object StorageTool extends Logging {

  def main(args: Array[String]): Unit = {
    var exitCode: Integer = 0
    var message: Option[String] = None
    try {
<<<<<<< HEAD
      val namespace = parseArguments(args)
      val command = namespace.getString("command")
      val config = Option(namespace.getString("config")).flatMap(
        p => Some(new KafkaConfig(Utils.loadProps(p))))
      command match {
        case "info" =>
          val directories = configToLogDirectories(config.get)
          val selfManagedMode = configToSelfManagedMode(config.get)
          Exit.exit(infoCommand(System.out, selfManagedMode, directories))

        case "format" | "auto-format" =>
          val directories = configToLogDirectories(config.get)
          val clusterId = namespace.getString("cluster_id")
          val metaProperties = new MetaProperties.Builder().
            setVersion(MetaPropertiesVersion.V1).
            setClusterId(clusterId).
            setNodeId(config.get.nodeId).
            build()
          val metadataRecords : ArrayBuffer[ApiMessageAndVersion] = ArrayBuffer()
          val specifiedFeatures: util.List[String] = namespace.getList("feature")
          val releaseVersionFlagSpecified = namespace.getString("release_version") != null
          if (releaseVersionFlagSpecified && specifiedFeatures != null) {
            throw new TerseFailure("Both --release-version and --feature were set. Only one of the two flags can be set.")
          }
          val featureNamesAndLevelsMap = featureNamesAndLevels(Option(specifiedFeatures).getOrElse(Collections.emptyList).asScala.toList)
          val metadataVersion = getMetadataVersion(namespace, featureNamesAndLevelsMap,
            Option(config.get.originals.get(ReplicationConfigs.INTER_BROKER_PROTOCOL_VERSION_CONFIG)).map(_.toString))
          validateMetadataVersion(metadataVersion, config)
          // Get all other features, validate, and create records for them
          // Use latest default for features if --release-version is not specified
          generateFeatureRecords(
            metadataRecords,
            metadataVersion,
            featureNamesAndLevelsMap,
            Features.PRODUCTION_FEATURES.asScala.toList,
            config.get.unstableFeatureVersionsEnabled,
            releaseVersionFlagSpecified
          )
          getUserScramCredentialRecords(namespace).foreach(userScramCredentialRecords => {
            if (!metadataVersion.isScramSupported) {
              throw new TerseFailure(s"SCRAM is only supported in metadata.version ${MetadataVersion.IBP_3_5_IV2} or later.")
            }
            for (record <- userScramCredentialRecords) {
              metadataRecords.append(new ApiMessageAndVersion(record, 0.toShort))
            }
          })

          val bootstrapMetadata = buildBootstrapMetadata(metadataVersion, Some(metadataRecords), "format command")
          val ignoreFormatted = namespace.getBoolean("ignore_formatted")
          if (!configToSelfManagedMode(config.get)) {
            throw new TerseFailure("The kafka configuration file appears to be for " +
              "a legacy cluster. Formatting is only supported for clusters in KRaft mode.")
          }

          val commandResult = formatCommand(System.out, directories, metaProperties, bootstrapMetadata,
                                  metadataVersion,ignoreFormatted)
          if (command == "format") {
            Exit.exit(commandResult)
          }
=======
      exitCode = execute(args)
    } catch {
      case e: TerseFailure =>
        exitCode = 1
        message = Some(e.getMessage)
    }
    message.foreach(System.err.println)
    Exit.exit(exitCode, message)
  }
>>>>>>> 6ff51bc3

  /**
   * Executes the command according to the given arguments and returns the appropriate exit code.
   * @param args The command line arguments
   * @return     The exit code
   */
  def execute(args: Array[String]): Int = {
    val namespace = parseArguments(args)
    val command = namespace.getString("command")
    val config = Option(namespace.getString("config")).flatMap(
      p => Some(new KafkaConfig(Utils.loadProps(p))))
    command match {
      case "info" =>
        val directories = configToLogDirectories(config.get)
        val selfManagedMode = configToSelfManagedMode(config.get)
        infoCommand(System.out, selfManagedMode, directories)

      case "format" =>
        runFormatCommand(namespace, config.get)

      case "random-uuid" =>
        System.out.println(Uuid.randomUuid)
        0
      case _ =>
        throw new RuntimeException(s"Unknown command $command")
    }
  }

  /**
   * Validates arguments, configuration, prepares bootstrap metadata and delegates to {{@link formatCommand}}.
   * Visible for testing.
   * @param namespace   Arguments
   * @param config      The server configuration
   * @return            The exit code
   */
  def runFormatCommand(namespace: Namespace, config: KafkaConfig) = {
    val directories = configToLogDirectories(config)
    val clusterId = namespace.getString("cluster_id")
    val metaProperties = new MetaProperties.Builder().
      setVersion(MetaPropertiesVersion.V1).
      setClusterId(clusterId).
      setNodeId(config.nodeId).
      build()
    val metadataRecords : ArrayBuffer[ApiMessageAndVersion] = ArrayBuffer()
    val specifiedFeatures: util.List[String] = namespace.getList("feature")
    val releaseVersionFlagSpecified = namespace.getString("release_version") != null
    if (releaseVersionFlagSpecified && specifiedFeatures != null) {
      throw new TerseFailure("Both --release-version and --feature were set. Only one of the two flags can be set.")
    }
    val featureNamesAndLevelsMap = featureNamesAndLevels(Option(specifiedFeatures).getOrElse(Collections.emptyList).asScala.toList)
    val metadataVersion = getMetadataVersion(namespace, featureNamesAndLevelsMap,
      Option(config.originals.get(ReplicationConfigs.INTER_BROKER_PROTOCOL_VERSION_CONFIG)).map(_.toString))
    validateMetadataVersion(metadataVersion, config)
    // Get all other features, validate, and create records for them
    // Use latest default for features if --release-version is not specified
    generateFeatureRecords(
      metadataRecords,
      metadataVersion,
      featureNamesAndLevelsMap,
      Features.PRODUCTION_FEATURES.asScala.toList,
      config.unstableFeatureVersionsEnabled,
      releaseVersionFlagSpecified
    )
    getUserScramCredentialRecords(namespace).foreach(userScramCredentialRecords => {
      if (!metadataVersion.isScramSupported) {
        throw new TerseFailure(s"SCRAM is only supported in metadata.version ${MetadataVersion.IBP_3_5_IV2} or later.")
      }
      for (record <- userScramCredentialRecords) {
        metadataRecords.append(new ApiMessageAndVersion(record, 0.toShort))
      }
    })
    val bootstrapMetadata = buildBootstrapMetadata(metadataVersion, Some(metadataRecords), "format command")
    val ignoreFormatted = namespace.getBoolean("ignore_formatted")
    if (!configToSelfManagedMode(config)) {
      throw new TerseFailure("The kafka configuration file appears to be for " +
        "a legacy cluster. Formatting is only supported for clusters in KRaft mode.")
    }
    formatCommand(System.out, directories, metaProperties, bootstrapMetadata,
      metadataVersion,ignoreFormatted)
  }

  private def validateMetadataVersion(metadataVersion: MetadataVersion, config: KafkaConfig): Unit = {
    if (!metadataVersion.isKRaftSupported) {
      throw new TerseFailure(s"Must specify a valid KRaft metadata.version of at least ${MetadataVersion.IBP_3_0_IV0}.")
    }
    if (!metadataVersion.isProduction) {
      if (config.unstableFeatureVersionsEnabled) {
        System.out.println(s"WARNING: using pre-production metadata.version $metadataVersion.")
      } else {
        throw new TerseFailure(s"The metadata.version $metadataVersion is not ready for production use yet.")
      }
    }
    try {
      config.validateWithMetadataVersion(metadataVersion)
    } catch {
      case e: IllegalArgumentException => throw new TerseFailure(s"Invalid configuration for metadata version: ${e.getMessage}")
    }
  }

  private[tools] def generateFeatureRecords(metadataRecords: ArrayBuffer[ApiMessageAndVersion],
    metadataVersion: MetadataVersion,
    specifiedFeatures: Map[String, java.lang.Short],
    allFeatures: List[Features],
    unstableFeatureVersionsEnabled: Boolean,
    releaseVersionSpecified: Boolean): Unit = {
    // If we are using --release-version, the default is based on the metadata version.
    val metadataVersionForDefault = if (releaseVersionSpecified) metadataVersion else MetadataVersion.LATEST_PRODUCTION

    val allNonZeroFeaturesAndLevels: ArrayBuffer[FeatureVersion] = mutable.ArrayBuffer[FeatureVersion]()

    allFeatures.foreach { feature =>
      val level: java.lang.Short = specifiedFeatures.getOrElse(feature.featureName, feature.defaultValue(metadataVersionForDefault))
      // Only set feature records for levels greater than 0. 0 is assumed if there is no record. Throw an error if level < 0.
      if (level != 0) {
        allNonZeroFeaturesAndLevels.append(feature.fromFeatureLevel(level, unstableFeatureVersionsEnabled))
      }
    }
    val featuresMap = Features.featureImplsToMap(allNonZeroFeaturesAndLevels.asJava)
    featuresMap.put(MetadataVersion.FEATURE_NAME, metadataVersion.featureLevel)

    try {
      for (feature <- allNonZeroFeaturesAndLevels) {
        // In order to validate, we need all feature versions set.
        Features.validateVersion(feature, featuresMap)
        metadataRecords.append(new ApiMessageAndVersion(new FeatureLevelRecord().
          setName(feature.featureName).
          setFeatureLevel(feature.featureLevel), 0.toShort))
      }
    } catch {
      case e: Throwable => throw new TerseFailure(e.getMessage)
    }
  }

  def parseArguments(args: Array[String]): Namespace = {
    val parser = ArgumentParsers
      .newArgumentParser("kafka-storage", true, "-", "@")
      .description("The Kafka storage tool.")

    val subparsers = parser.addSubparsers().dest("command")

    val infoParser = subparsers.addParser("info").
      help("Get information about the Kafka log directories on this node.")
    val formatParser = subparsers.addParser("format").
      help("Format the Kafka log directories on this node.")
    val autoFormatParser = subparsers.addParser("auto-format").
      help("Auto format the Kafka log directories on this node. ")
    subparsers.addParser("random-uuid").help("Print a random UUID.")
    List(infoParser, formatParser, autoFormatParser).foreach(parser => {
      parser.addArgument("--config", "-c").
        action(store()).
        required(true).
        help("The Kafka configuration file to use.")
    })
    configureFormatParser(formatParser)
    configureFormatParser(autoFormatParser)

    parser.parseArgsOrFail(args)
  }

  private def configureFormatParser(formatParser: Subparser): Unit = {
    formatParser.addArgument("--cluster-id", "-t").
      action(store()).
      required(true).
      help("The cluster ID to use.")
    formatParser.addArgument("--add-scram", "-S").
      action(append()).
      help("""A SCRAM_CREDENTIAL to add to the __cluster_metadata log e.g.
             |'SCRAM-SHA-256=[name=alice,password=alice-secret]'
             |'SCRAM-SHA-512=[name=alice,iterations=8192,salt="N3E=",saltedpassword="YCE="]'""".stripMargin)
    formatParser.addArgument("--ignore-formatted", "-g").
      action(storeTrue())
    formatParser.addArgument("--release-version", "-r").
      action(store()).
      help(s"A KRaft release version to use for the initial metadata.version. The minimum is ${MetadataVersion.IBP_3_0_IV0}, the default is ${MetadataVersion.LATEST_PRODUCTION}")
    formatParser.addArgument("--feature", "-f").
      help("A feature upgrade we should perform, in feature=level format. For example: `metadata.version=5`.").
      action(append());
  }

  def configToLogDirectories(config: KafkaConfig): Seq[String] = {
    val directories = new mutable.TreeSet[String]
    directories ++= config.logDirs
    Option(config.metadataLogDir).foreach(directories.add)
    directories.toSeq
  }

  private def configToSelfManagedMode(config: KafkaConfig): Boolean = config.processRoles.nonEmpty

  def getMetadataVersion(
    namespace: Namespace,
    featureNamesAndLevelsMap: Map[String, java.lang.Short],
    defaultVersionString: Option[String]
  ): MetadataVersion = {
    val defaultValue = defaultVersionString match {
      case Some(versionString) => MetadataVersion.fromVersionString(versionString)
      case None => MetadataVersion.LATEST_PRODUCTION
    }

    val releaseVersionTag = Option(namespace.getString("release_version"))
    val featureTag = featureNamesAndLevelsMap.get(MetadataVersion.FEATURE_NAME)

    (releaseVersionTag, featureTag) match {
      case (Some(_), Some(_)) => // We should throw an error before we hit this case, but include for completeness
        throw new IllegalArgumentException("Both --release_version and --feature were set. Only one of the two flags can be set.")
      case (Some(version), None) =>
        MetadataVersion.fromVersionString(version)
      case (None, Some(level)) =>
        MetadataVersion.fromFeatureLevel(level)
      case (None, None) =>
        defaultValue
    }
  }

  private def getUserScramCredentialRecord(
    mechanism: String,
    config: String
  ) : UserScramCredentialRecord = {
    /*
     * Remove  '[' amd ']'
     * Split K->V pairs on ',' and no K or V should contain ','
     * Split K and V on '=' but V could contain '=' if inside ""
     * Create Map of K to V and replace all " in V
     */
    val argMap = config.substring(1, config.length - 1)
      .split(",")
      .map(_.split("=(?=(?:[^\"]*\"[^\"]*\")*[^\"]*$)"))
      .map(args => args(0) -> args(1).replaceAll("\"", "")).toMap

    val scramMechanism = ScramMechanism.forMechanismName(mechanism)

    def getName(argMap: Map[String,String]) : String = {
      if (!argMap.contains("name")) {
        throw new TerseFailure(s"You must supply 'name' to add-scram")
      }
      argMap("name")
    }

    def getSalt(argMap: Map[String,String], scramMechanism : ScramMechanism) : Array[Byte] = {
      if (argMap.contains("salt")) {
        Base64.getDecoder.decode(argMap("salt"))
      } else {
        new ScramFormatter(scramMechanism).secureRandomBytes()
      }
    }

    def getIterations(argMap: Map[String,String], scramMechanism : ScramMechanism) : Int = {
      if (argMap.contains("salt")) {
        val iterations = argMap("iterations").toInt
        if (iterations < scramMechanism.minIterations()) {
          throw new TerseFailure(s"The 'iterations' value must be >= ${scramMechanism.minIterations()} for add-scram")
        }
        if (iterations > scramMechanism.maxIterations()) {
          throw new TerseFailure(s"The 'iterations' value must be <= ${scramMechanism.maxIterations()} for add-scram")
        }
        iterations
      } else {
        4096
      }
    }

    def getSaltedPassword(
      argMap: Map[String,String],
      scramMechanism : ScramMechanism,
      salt : Array[Byte],
      iterations: Int
    ) : Array[Byte] = {
      if (argMap.contains("password")) {
        if (argMap.contains("saltedpassword")) {
          throw new TerseFailure(s"You must only supply one of 'password' or 'saltedpassword' to add-scram")
        }
        new ScramFormatter(scramMechanism).saltedPassword(argMap("password"), salt, iterations)
      } else {
        if (!argMap.contains("saltedpassword")) {
          throw new TerseFailure(s"You must supply one of 'password' or 'saltedpassword' to add-scram")
        }
        if (!argMap.contains("salt")) {
          throw new TerseFailure(s"You must supply 'salt' with 'saltedpassword' to add-scram")
        }
        Base64.getDecoder.decode(argMap("saltedpassword"))
      }
    }

    val name = getName(argMap)
    val salt = getSalt(argMap, scramMechanism)
    val iterations = getIterations(argMap, scramMechanism)
    val saltedPassword = getSaltedPassword(argMap, scramMechanism, salt, iterations)

    val myrecord = try {
      val formatter = new ScramFormatter(scramMechanism)

      new UserScramCredentialRecord()
        .setName(name)
        .setMechanism(scramMechanism.`type`)
        .setSalt(salt)
        .setStoredKey(formatter.storedKey(formatter.clientKey(saltedPassword)))
        .setServerKey(formatter.serverKey(saltedPassword))
        .setIterations(iterations)
    } catch {
      case e: Throwable =>
        throw new TerseFailure(s"Error attempting to create UserScramCredentialRecord: ${e.getMessage}")
    }
    myrecord
  }

  def getUserScramCredentialRecords(namespace: Namespace): Option[ArrayBuffer[UserScramCredentialRecord]] = {
    if (namespace.getList("add_scram") != null) {
      val listofAddConfig : List[String] = namespace.getList("add_scram").asScala.toList
      val userScramCredentialRecords : ArrayBuffer[UserScramCredentialRecord] = ArrayBuffer()
      for (singleAddConfig <- listofAddConfig) {
        val singleAddConfigList = singleAddConfig.split("\\s+")

        // The first subarg must be of the form key=value
        val nameValueRecord = singleAddConfigList(0).split("=", 2)
        nameValueRecord(0) match {
          case "SCRAM-SHA-256" =>
            userScramCredentialRecords.append(getUserScramCredentialRecord(nameValueRecord(0), nameValueRecord(1)))
          case "SCRAM-SHA-512" =>
            userScramCredentialRecords.append(getUserScramCredentialRecord(nameValueRecord(0), nameValueRecord(1)))
          case _ => throw new TerseFailure(s"The add-scram mechanism ${nameValueRecord(0)} is not supported.")
        }
      }
      Some(userScramCredentialRecords)
    } else {
      None
    }
  }

  def infoCommand(stream: PrintStream, selfManagedMode: Boolean, directories: Seq[String]): Int = {
    val problems = new mutable.ArrayBuffer[String]
    val foundDirectories = new mutable.ArrayBuffer[String]
    var prevMetadata: Option[MetaProperties] = None
    directories.sorted.foreach(directory => {
      val directoryPath = Paths.get(directory)
      if (!Files.isDirectory(directoryPath)) {
        if (!Files.exists(directoryPath)) {
          problems += s"$directoryPath does not exist"
        } else {
          problems += s"$directoryPath is not a directory"
        }
      } else {
        foundDirectories += directoryPath.toString
        val metaPath = directoryPath.resolve(MetaPropertiesEnsemble.META_PROPERTIES_NAME)
        if (!Files.exists(metaPath)) {
          problems += s"$directoryPath is not formatted."
        } else {
          val properties = PropertiesUtils.readPropertiesFile(metaPath.toString)
          try {
            val curMetadata = new MetaProperties.Builder(properties).build()
            if (prevMetadata.isEmpty) {
              prevMetadata = Some(curMetadata)
            } else {
              if (!prevMetadata.get.clusterId().equals(curMetadata.clusterId())) {
                problems += s"Mismatched cluster IDs between storage directories."
              } else if (!prevMetadata.get.nodeId().equals(curMetadata.nodeId())) {
                problems += s"Mismatched node IDs between storage directories."
              }
            }
          } catch {
            case e: Exception =>
              e.printStackTrace(System.out)
              problems += s"Error loading $metaPath: ${e.getMessage}"
          }
        }
      }
    })

    prevMetadata.foreach { prev =>
      if (selfManagedMode) {
        if (prev.version.equals(MetaPropertiesVersion.V0)) {
          problems += "The kafka configuration file appears to be for a cluster in KRaft mode, but " +
            "the directories are formatted for legacy mode."
        }
      } else if (prev.version.equals(MetaPropertiesVersion.V1)) {
        problems += "The kafka configuration file appears to be for a legacy cluster, but " +
          "the directories are formatted for a cluster in KRaft mode."
      }
    }

    if (directories.isEmpty) {
      stream.println("No directories specified.")
      0
    } else {
      if (foundDirectories.nonEmpty) {
        if (foundDirectories.size == 1) {
          stream.println("Found log directory:")
        } else {
          stream.println("Found log directories:")
        }
        foundDirectories.foreach(d => stream.println("  %s".format(d)))
        stream.println("")
      }

      prevMetadata.foreach { prev =>
        val sortedOutput = new util.TreeMap[String, String]()
        prev.toProperties.entrySet.forEach(e => sortedOutput.put(e.getKey.toString, e.getValue.toString))
        stream.println(s"Found metadata: $sortedOutput")
        stream.println("")
      }

      if (problems.nonEmpty) {
        if (problems.size == 1) {
          stream.println("Found problem:")
        } else {
          stream.println("Found problems:")
        }
        problems.foreach(d => stream.println("  %s".format(d)))
        stream.println("")
        1
      } else {
        0
      }
    }
  }

  def buildBootstrapMetadata(metadataVersion: MetadataVersion,
    metadataOptionalArguments: Option[ArrayBuffer[ApiMessageAndVersion]],
    source: String): BootstrapMetadata = {

    val metadataRecords = new util.ArrayList[ApiMessageAndVersion]
    metadataRecords.add(new ApiMessageAndVersion(new FeatureLevelRecord().
      setName(MetadataVersion.FEATURE_NAME).
      setFeatureLevel(metadataVersion.featureLevel()), 0.toShort))

    metadataOptionalArguments.foreach { metadataArguments =>
      for (record <- metadataArguments) metadataRecords.add(record)
    }

    // AutoMQ inject start
    metadataRecords.add(new ApiMessageAndVersion(
      new FeatureLevelRecord().setName(AutoMQVersion.FEATURE_NAME).setFeatureLevel(AutoMQVersion.LATEST.featureLevel()),
      0.toShort
    ))
    // AutoMQ inject end

    BootstrapMetadata.fromRecords(metadataRecords, source)
  }

  def formatCommand(
    stream: PrintStream,
    directories: Seq[String],
    metaProperties: MetaProperties,
    bootstrapMetadata: BootstrapMetadata,
    metadataVersion: MetadataVersion,
    ignoreFormatted: Boolean
  ): Int = {
    if (directories.isEmpty) {
      throw new TerseFailure("No log directories found in the configuration.")
    }
    val loader = new MetaPropertiesEnsemble.Loader()
      .addLogDirs(directories.asJava)
    val metaPropertiesEnsemble = loader.load()
    metaPropertiesEnsemble.verify(metaProperties.clusterId(), metaProperties.nodeId(),
      util.EnumSet.noneOf(classOf[VerificationFlag]))

    val copier = new MetaPropertiesEnsemble.Copier(metaPropertiesEnsemble)
    if (!(ignoreFormatted || copier.logDirProps().isEmpty)) {
      val firstLogDir = copier.logDirProps().keySet().iterator().next()
      throw new TerseFailure(s"Log directory $firstLogDir is already formatted. " +
        "Use --ignore-formatted to ignore this directory and format the others.")
    }
    if (!copier.errorLogDirs().isEmpty) {
      copier.errorLogDirs().forEach(errorLogDir => {
        stream.println(s"I/O error trying to read log directory $errorLogDir. Ignoring...")
      })
      if (metaPropertiesEnsemble.emptyLogDirs().isEmpty && copier.logDirProps().isEmpty) {
        throw new TerseFailure("No available log directories to format.")
      }
    }
    if (metaPropertiesEnsemble.emptyLogDirs().isEmpty) {
      stream.println("All of the log directories are already formatted.")
    } else {
      metaPropertiesEnsemble.emptyLogDirs().forEach(logDir => {
        copier.setLogDirProps(logDir, new MetaProperties.Builder(metaProperties).
          setDirectoryId(copier.generateValidDirectoryId()).
          build())
        copier.setPreWriteHandler((logDir, _, _) => {
          stream.println(s"Formatting $logDir with metadata.version $metadataVersion.")
          Files.createDirectories(Paths.get(logDir))
          val bootstrapDirectory = new BootstrapDirectory(logDir, Optional.empty())
          bootstrapDirectory.writeBinaryFile(bootstrapMetadata)
        })
        copier.setWriteErrorHandler((logDir, e) => {
          throw new TerseFailure(s"Error while writing meta.properties file $logDir: ${e.getMessage}")
        })
      })
      copier.writeLogDirChanges()
    }
    0
  }

  private def parseNameAndLevel(input: String): (String, java.lang.Short) = {
    val equalsIndex = input.indexOf("=")
    if (equalsIndex < 0)
      throw new RuntimeException("Can't parse feature=level string " + input + ": equals sign not found.")
    val name = input.substring(0, equalsIndex).trim
    val levelString = input.substring(equalsIndex + 1).trim
    try {
      levelString.toShort
    } catch {
      case _: Throwable =>
        throw new RuntimeException("Can't parse feature=level string " + input + ": " + "unable to parse " + levelString + " as a short.")
    }
    (name, levelString.toShort)
  }

  def featureNamesAndLevels(features: List[String]): Map[String, java.lang.Short] = {
    features.map { (feature: String) =>
      // Ensure the feature exists
      val nameAndLevel = parseNameAndLevel(feature)
      (nameAndLevel._1, nameAndLevel._2)
    }.toMap
  }
}<|MERGE_RESOLUTION|>--- conflicted
+++ resolved
@@ -51,67 +51,6 @@
     var exitCode: Integer = 0
     var message: Option[String] = None
     try {
-<<<<<<< HEAD
-      val namespace = parseArguments(args)
-      val command = namespace.getString("command")
-      val config = Option(namespace.getString("config")).flatMap(
-        p => Some(new KafkaConfig(Utils.loadProps(p))))
-      command match {
-        case "info" =>
-          val directories = configToLogDirectories(config.get)
-          val selfManagedMode = configToSelfManagedMode(config.get)
-          Exit.exit(infoCommand(System.out, selfManagedMode, directories))
-
-        case "format" | "auto-format" =>
-          val directories = configToLogDirectories(config.get)
-          val clusterId = namespace.getString("cluster_id")
-          val metaProperties = new MetaProperties.Builder().
-            setVersion(MetaPropertiesVersion.V1).
-            setClusterId(clusterId).
-            setNodeId(config.get.nodeId).
-            build()
-          val metadataRecords : ArrayBuffer[ApiMessageAndVersion] = ArrayBuffer()
-          val specifiedFeatures: util.List[String] = namespace.getList("feature")
-          val releaseVersionFlagSpecified = namespace.getString("release_version") != null
-          if (releaseVersionFlagSpecified && specifiedFeatures != null) {
-            throw new TerseFailure("Both --release-version and --feature were set. Only one of the two flags can be set.")
-          }
-          val featureNamesAndLevelsMap = featureNamesAndLevels(Option(specifiedFeatures).getOrElse(Collections.emptyList).asScala.toList)
-          val metadataVersion = getMetadataVersion(namespace, featureNamesAndLevelsMap,
-            Option(config.get.originals.get(ReplicationConfigs.INTER_BROKER_PROTOCOL_VERSION_CONFIG)).map(_.toString))
-          validateMetadataVersion(metadataVersion, config)
-          // Get all other features, validate, and create records for them
-          // Use latest default for features if --release-version is not specified
-          generateFeatureRecords(
-            metadataRecords,
-            metadataVersion,
-            featureNamesAndLevelsMap,
-            Features.PRODUCTION_FEATURES.asScala.toList,
-            config.get.unstableFeatureVersionsEnabled,
-            releaseVersionFlagSpecified
-          )
-          getUserScramCredentialRecords(namespace).foreach(userScramCredentialRecords => {
-            if (!metadataVersion.isScramSupported) {
-              throw new TerseFailure(s"SCRAM is only supported in metadata.version ${MetadataVersion.IBP_3_5_IV2} or later.")
-            }
-            for (record <- userScramCredentialRecords) {
-              metadataRecords.append(new ApiMessageAndVersion(record, 0.toShort))
-            }
-          })
-
-          val bootstrapMetadata = buildBootstrapMetadata(metadataVersion, Some(metadataRecords), "format command")
-          val ignoreFormatted = namespace.getBoolean("ignore_formatted")
-          if (!configToSelfManagedMode(config.get)) {
-            throw new TerseFailure("The kafka configuration file appears to be for " +
-              "a legacy cluster. Formatting is only supported for clusters in KRaft mode.")
-          }
-
-          val commandResult = formatCommand(System.out, directories, metaProperties, bootstrapMetadata,
-                                  metadataVersion,ignoreFormatted)
-          if (command == "format") {
-            Exit.exit(commandResult)
-          }
-=======
       exitCode = execute(args)
     } catch {
       case e: TerseFailure =>
@@ -121,7 +60,6 @@
     message.foreach(System.err.println)
     Exit.exit(exitCode, message)
   }
->>>>>>> 6ff51bc3
 
   /**
    * Executes the command according to the given arguments and returns the appropriate exit code.
