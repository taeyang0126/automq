/**
 * Licensed to the Apache Software Foundation (ASF) under one or more
 * contributor license agreements.  See the NOTICE file distributed with
 * this work for additional information regarding copyright ownership.
 * The ASF licenses this file to You under the Apache License, Version 2.0
 * (the "License"); you may not use this file except in compliance with
 * the License.  You may obtain a copy of the License at
 *
 *    http://www.apache.org/licenses/LICENSE-2.0
 *
 * Unless required by applicable law or agreed to in writing, software
 * distributed under the License is distributed on an "AS IS" BASIS,
 * WITHOUT WARRANTIES OR CONDITIONS OF ANY KIND, either express or implied.
 * See the License for the specific language governing permissions and
 * limitations under the License.
 */

package kafka.server

import java.net.InetSocketAddress
import java.util
import java.util.{Collections, Properties}
import kafka.cluster.EndPoint
import kafka.security.authorizer.AclAuthorizer
import kafka.utils.TestUtils.assertBadConfigContainingMessage
import kafka.utils.{CoreUtils, TestUtils}
import org.apache.kafka.common.Node
import org.apache.kafka.common.config.{ConfigException, SaslConfigs, SecurityConfig, SslConfigs, TopicConfig}
import org.apache.kafka.common.metrics.Sensor
import org.apache.kafka.common.network.ListenerName
import org.apache.kafka.common.record.{CompressionType, Records}
import org.apache.kafka.common.security.auth.SecurityProtocol
import org.apache.kafka.common.compress.{GzipCompression, Lz4Compression, ZstdCompression}
import org.apache.kafka.common.config.internals.BrokerSecurityConfigs
import org.apache.kafka.coordinator.group.ConsumerGroupMigrationPolicy
import org.apache.kafka.coordinator.group.Group.GroupType
import org.apache.kafka.coordinator.group.GroupCoordinatorConfig
import org.apache.kafka.coordinator.transaction.{TransactionLogConfigs, TransactionStateManagerConfigs}
import org.apache.kafka.network.SocketServerConfigs
import org.apache.kafka.raft.QuorumConfig
import org.apache.kafka.security.PasswordEncoderConfigs
import org.apache.kafka.server.common.MetadataVersion
import org.apache.kafka.server.common.MetadataVersion.{IBP_0_8_2, IBP_3_0_IV1}
import org.apache.kafka.server.config.{DelegationTokenManagerConfigs, KRaftConfigs, QuotaConfigs, ReplicationConfigs, ServerConfigs, ServerLogConfigs, ServerTopicConfigSynonyms, ZkConfigs}
import org.apache.kafka.server.log.remote.storage.RemoteLogManagerConfig
<<<<<<< HEAD
import org.apache.kafka.storage.internals.log.{CleanerConfig, LogConfig}
=======
import org.apache.kafka.server.metrics.MetricConfigs
import org.apache.kafka.storage.internals.log.CleanerConfig
import org.junit.jupiter.api.Assertions._
import org.junit.jupiter.api.Test
>>>>>>> 0971924e
import org.junit.jupiter.api.function.Executable

import scala.annotation.nowarn
import scala.jdk.CollectionConverters._

class KafkaConfigTest {

  @Test
  def testLogRetentionTimeHoursProvided(): Unit = {
    val props = TestUtils.createBrokerConfig(0, TestUtils.MockZkConnect, port = 8181)
    props.setProperty(ServerLogConfigs.LOG_RETENTION_TIME_HOURS_CONFIG, "1")

    val cfg = KafkaConfig.fromProps(props)
    assertEquals(60L * 60L * 1000L, cfg.logRetentionTimeMillis)
  }

  @Test
  def testLogRetentionTimeMinutesProvided(): Unit = {
    val props = TestUtils.createBrokerConfig(0, TestUtils.MockZkConnect, port = 8181)
    props.setProperty(ServerLogConfigs.LOG_RETENTION_TIME_MINUTES_CONFIG, "30")

    val cfg = KafkaConfig.fromProps(props)
    assertEquals(30 * 60L * 1000L, cfg.logRetentionTimeMillis)
  }

  @Test
  def testLogRetentionTimeMsProvided(): Unit = {
    val props = TestUtils.createBrokerConfig(0, TestUtils.MockZkConnect, port = 8181)
    props.setProperty(ServerLogConfigs.LOG_RETENTION_TIME_MILLIS_CONFIG, "1800000")

    val cfg = KafkaConfig.fromProps(props)
    assertEquals(30 * 60L * 1000L, cfg.logRetentionTimeMillis)
  }

  @Test
  def testLogRetentionTimeNoConfigProvided(): Unit = {
    val props = TestUtils.createBrokerConfig(0, TestUtils.MockZkConnect, port = 8181)

    val cfg = KafkaConfig.fromProps(props)
    assertEquals(24 * 7 * 60L * 60L * 1000L, cfg.logRetentionTimeMillis)
  }

  @Test
  def testLogRetentionTimeBothMinutesAndHoursProvided(): Unit = {
    val props = TestUtils.createBrokerConfig(0, TestUtils.MockZkConnect, port = 8181)
    props.setProperty(ServerLogConfigs.LOG_RETENTION_TIME_MINUTES_CONFIG, "30")
    props.setProperty(ServerLogConfigs.LOG_RETENTION_TIME_HOURS_CONFIG, "1")

    val cfg = KafkaConfig.fromProps(props)
    assertEquals( 30 * 60L * 1000L, cfg.logRetentionTimeMillis)
  }

  @Test
  def testLogRetentionTimeBothMinutesAndMsProvided(): Unit = {
    val props = TestUtils.createBrokerConfig(0, TestUtils.MockZkConnect, port = 8181)
    props.setProperty(ServerLogConfigs.LOG_RETENTION_TIME_MILLIS_CONFIG, "1800000")
    props.setProperty(ServerLogConfigs.LOG_RETENTION_TIME_MINUTES_CONFIG, "10")

    val cfg = KafkaConfig.fromProps(props)
    assertEquals( 30 * 60L * 1000L, cfg.logRetentionTimeMillis)
  }

  @Test
  def testLogRetentionUnlimited(): Unit = {
    val props1 = TestUtils.createBrokerConfig(0,TestUtils.MockZkConnect, port = 8181)
    val props2 = TestUtils.createBrokerConfig(0,TestUtils.MockZkConnect, port = 8181)
    val props3 = TestUtils.createBrokerConfig(0,TestUtils.MockZkConnect, port = 8181)
    val props4 = TestUtils.createBrokerConfig(0,TestUtils.MockZkConnect, port = 8181)
    val props5 = TestUtils.createBrokerConfig(0,TestUtils.MockZkConnect, port = 8181)

    props1.setProperty("log.retention.ms", "-1")
    props2.setProperty("log.retention.minutes", "-1")
    props3.setProperty("log.retention.hours", "-1")

    val cfg1 = KafkaConfig.fromProps(props1)
    val cfg2 = KafkaConfig.fromProps(props2)
    val cfg3 = KafkaConfig.fromProps(props3)
    assertEquals(-1, cfg1.logRetentionTimeMillis, "Should be -1")
    assertEquals(-1, cfg2.logRetentionTimeMillis, "Should be -1")
    assertEquals(-1, cfg3.logRetentionTimeMillis, "Should be -1")

    props4.setProperty("log.retention.ms", "-1")
    props4.setProperty("log.retention.minutes", "30")

    val cfg4 = KafkaConfig.fromProps(props4)
    assertEquals(-1, cfg4.logRetentionTimeMillis, "Should be -1")

    props5.setProperty("log.retention.ms", "0")

    assertThrows(classOf[IllegalArgumentException], () => KafkaConfig.fromProps(props5))
  }

  @Test
  def testLogRetentionValid(): Unit = {
    val props1 = TestUtils.createBrokerConfig(0, TestUtils.MockZkConnect, port = 8181)
    val props2 = TestUtils.createBrokerConfig(0, TestUtils.MockZkConnect, port = 8181)
    val props3 = TestUtils.createBrokerConfig(0, TestUtils.MockZkConnect, port = 8181)

    props1.setProperty("log.retention.ms", "0")
    props2.setProperty("log.retention.minutes", "0")
    props3.setProperty("log.retention.hours", "0")

    assertThrows(classOf[IllegalArgumentException], () => KafkaConfig.fromProps(props1))
    assertThrows(classOf[IllegalArgumentException], () => KafkaConfig.fromProps(props2))
    assertThrows(classOf[IllegalArgumentException], () => KafkaConfig.fromProps(props3))

  }

  @Test
  def testAdvertiseDefaults(): Unit = {
    val port = 9999
    val hostName = "fake-host"
    val props = new Properties()
    props.setProperty(ServerConfigs.BROKER_ID_CONFIG, "1")
    props.setProperty(ZkConfigs.ZK_CONNECT_CONFIG, "localhost:2181")
    props.setProperty(SocketServerConfigs.LISTENERS_CONFIG, s"PLAINTEXT://$hostName:$port")
    val serverConfig = KafkaConfig.fromProps(props)

    val endpoints = serverConfig.effectiveAdvertisedListeners
    assertEquals(1, endpoints.size)
    val endpoint = endpoints.find(_.securityProtocol == SecurityProtocol.PLAINTEXT).get
    assertEquals(endpoint.host, hostName)
    assertEquals(endpoint.port, port)
  }

  @Test
  def testAdvertiseConfigured(): Unit = {
    val advertisedHostName = "routable-host"
    val advertisedPort = 1234

    val props = TestUtils.createBrokerConfig(0, TestUtils.MockZkConnect)
    props.setProperty(SocketServerConfigs.ADVERTISED_LISTENERS_CONFIG, s"PLAINTEXT://$advertisedHostName:$advertisedPort")

    val serverConfig = KafkaConfig.fromProps(props)
    val endpoints = serverConfig.effectiveAdvertisedListeners
    val endpoint = endpoints.find(_.securityProtocol == SecurityProtocol.PLAINTEXT).get

    assertEquals(endpoint.host, advertisedHostName)
    assertEquals(endpoint.port, advertisedPort)
  }

  @Test
  def testDuplicateListeners(): Unit = {
    val props = new Properties()
    props.setProperty(ServerConfigs.BROKER_ID_CONFIG, "1")
    props.setProperty(ZkConfigs.ZK_CONNECT_CONFIG, "localhost:2181")

    // listeners with duplicate port
    props.setProperty(SocketServerConfigs.LISTENERS_CONFIG, "PLAINTEXT://localhost:9091,SSL://localhost:9091")
    assertBadConfigContainingMessage(props, "Each listener must have a different port")

    // listeners with duplicate name
    props.setProperty(SocketServerConfigs.LISTENERS_CONFIG, "PLAINTEXT://localhost:9091,PLAINTEXT://localhost:9092")
    assertBadConfigContainingMessage(props, "Each listener must have a different name")

    // advertised listeners can have duplicate ports
    props.setProperty(SocketServerConfigs.LISTENER_SECURITY_PROTOCOL_MAP_CONFIG, "HOST:SASL_SSL,LB:SASL_SSL")
    props.setProperty(ReplicationConfigs.INTER_BROKER_LISTENER_NAME_CONFIG, "HOST")
    props.setProperty(SocketServerConfigs.LISTENERS_CONFIG, "HOST://localhost:9091,LB://localhost:9092")
    props.setProperty(SocketServerConfigs.ADVERTISED_LISTENERS_CONFIG, "HOST://localhost:9091,LB://localhost:9091")
    KafkaConfig.fromProps(props)

    // but not duplicate names
    props.setProperty(SocketServerConfigs.ADVERTISED_LISTENERS_CONFIG, "HOST://localhost:9091,HOST://localhost:9091")
    assertBadConfigContainingMessage(props, "Each listener must have a different name")
  }

  @Test
  def testIPv4AndIPv6SamePortListeners(): Unit = {
    val props = new Properties()
    props.put(ServerConfigs.BROKER_ID_CONFIG, "1")
    props.put(ZkConfigs.ZK_CONNECT_CONFIG, "localhost:2181")

    props.put(SocketServerConfigs.LISTENERS_CONFIG, "PLAINTEXT://[::1]:9092,SSL://[::1]:9092")
    var caught = assertThrows(classOf[IllegalArgumentException], () => KafkaConfig.fromProps(props))
    assertTrue(caught.getMessage.contains("If you have two listeners on the same port then one needs to be IPv4 and the other IPv6"))

    props.put(SocketServerConfigs.LISTENERS_CONFIG, "PLAINTEXT://127.0.0.1:9092,SSL://127.0.0.1:9092")
    caught = assertThrows(classOf[IllegalArgumentException], () => KafkaConfig.fromProps(props))
    assertTrue(caught.getMessage.contains("If you have two listeners on the same port then one needs to be IPv4 and the other IPv6"))

    props.put(SocketServerConfigs.LISTENERS_CONFIG, "SSL://[::1]:9096,PLAINTEXT://127.0.0.1:9096,SASL_SSL://:9096")
    caught = assertThrows(classOf[IllegalArgumentException], () => KafkaConfig.fromProps(props))
    assertTrue(caught.getMessage.contains("If you have two listeners on the same port then one needs to be IPv4 and the other IPv6"))

    props.put(SocketServerConfigs.LISTENERS_CONFIG, "PLAINTEXT://127.0.0.1:9092,PLAINTEXT://127.0.0.1:9092")
    caught = assertThrows(classOf[IllegalArgumentException], () => KafkaConfig.fromProps(props))
    assertTrue(caught.getMessage.contains("Each listener must have a different name"))

    props.put(SocketServerConfigs.LISTENERS_CONFIG, "PLAINTEXT://127.0.0.1:9092,SSL://127.0.0.1:9092,SASL_SSL://127.0.0.1:9092")
    caught = assertThrows(classOf[IllegalArgumentException], () => KafkaConfig.fromProps(props))
    assertTrue(caught.getMessage.contains("Each listener must have a different port"))

    props.put(SocketServerConfigs.LISTENERS_CONFIG, "PLAINTEXT://apache.org:9092,SSL://[::1]:9092")
    caught = assertThrows(classOf[IllegalArgumentException], () => KafkaConfig.fromProps(props))
    assertTrue(caught.getMessage.contains("Each listener must have a different port"))

    props.put(SocketServerConfigs.LISTENERS_CONFIG, "PLAINTEXT://apache.org:9092,SSL://127.0.0.1:9092")
    caught = assertThrows(classOf[IllegalArgumentException], () => KafkaConfig.fromProps(props))
    assertTrue(caught.getMessage.contains("Each listener must have a different port"))

    // Happy case
    props.put(SocketServerConfigs.LISTENERS_CONFIG, "PLAINTEXT://127.0.0.1:9092,SSL://[::1]:9092")
    assertTrue(isValidKafkaConfig(props))
    props.put(SocketServerConfigs.LISTENERS_CONFIG, "PLAINTEXT://[::1]:9093,SSL://127.0.0.1:9093")
    assertTrue(isValidKafkaConfig(props))
    props.put(SocketServerConfigs.LISTENERS_CONFIG, "PLAINTEXT://127.0.0.1:9094,SSL://[::1]:9094,SASL_SSL://127.0.0.1:9095,SASL_PLAINTEXT://[::1]:9095")
    assertTrue(isValidKafkaConfig(props))
    props.put(SocketServerConfigs.LISTENERS_CONFIG, "PLAINTEXT://[::1]:9096,SSL://127.0.0.1:9096,SASL_SSL://[::1]:9097,SASL_PLAINTEXT://127.0.0.1:9097")
    assertTrue(isValidKafkaConfig(props))
  }

  @Test
  def testControlPlaneListenerName(): Unit = {
    val props = TestUtils.createBrokerConfig(0, TestUtils.MockZkConnect)
    props.setProperty("listeners", "PLAINTEXT://localhost:0,CONTROLLER://localhost:5000")
    props.setProperty("listener.security.protocol.map", "PLAINTEXT:PLAINTEXT,CONTROLLER:SSL")
    props.setProperty("control.plane.listener.name", "CONTROLLER")
    KafkaConfig.fromProps(props)

    val serverConfig = KafkaConfig.fromProps(props)
    val controlEndpoint = serverConfig.controlPlaneListener.get
    assertEquals("localhost", controlEndpoint.host)
    assertEquals(5000, controlEndpoint.port)
    assertEquals(SecurityProtocol.SSL, controlEndpoint.securityProtocol)

    //advertised listener should contain control-plane listener
    val advertisedEndpoints = serverConfig.effectiveAdvertisedListeners
    assertTrue(advertisedEndpoints.exists { endpoint =>
      endpoint.securityProtocol == controlEndpoint.securityProtocol && endpoint.listenerName.value().equals(controlEndpoint.listenerName.value())
    })

    // interBrokerListener name should be different from control-plane listener name
    val interBrokerListenerName = serverConfig.interBrokerListenerName
    assertFalse(interBrokerListenerName.value().equals(controlEndpoint.listenerName.value()))
  }

  @Test
  def testControllerListenerNames(): Unit = {
    val props = new Properties()
    props.setProperty(KRaftConfigs.PROCESS_ROLES_CONFIG, "broker,controller")
    props.setProperty(SocketServerConfigs.LISTENERS_CONFIG, "PLAINTEXT://localhost:0,CONTROLLER://localhost:5000")
    props.setProperty(KRaftConfigs.CONTROLLER_LISTENER_NAMES_CONFIG, "CONTROLLER")
    props.setProperty(KRaftConfigs.NODE_ID_CONFIG, "2")
    props.setProperty(QuorumConfig.QUORUM_VOTERS_CONFIG, "2@localhost:5000")
    props.setProperty(SocketServerConfigs.LISTENER_SECURITY_PROTOCOL_MAP_CONFIG, "PLAINTEXT:PLAINTEXT,CONTROLLER:SASL_SSL")

    val serverConfig = KafkaConfig.fromProps(props)
    val controllerEndpoints = serverConfig.controllerListeners
    assertEquals(1, controllerEndpoints.size)
    val controllerEndpoint = controllerEndpoints.iterator.next()
    assertEquals("localhost", controllerEndpoint.host)
    assertEquals(5000, controllerEndpoint.port)
    assertEquals(SecurityProtocol.SASL_SSL, controllerEndpoint.securityProtocol)
  }

  @Test
  def testControlPlaneListenerNameNotAllowedWithKRaft(): Unit = {
    val props = new Properties()
    props.setProperty(KRaftConfigs.PROCESS_ROLES_CONFIG, "broker,controller")
    props.setProperty(SocketServerConfigs.LISTENERS_CONFIG, "PLAINTEXT://localhost:9092,SSL://localhost:9093")
    props.setProperty(KRaftConfigs.CONTROLLER_LISTENER_NAMES_CONFIG, "SSL")
    props.setProperty(KRaftConfigs.NODE_ID_CONFIG, "2")
    props.setProperty(QuorumConfig.QUORUM_VOTERS_CONFIG, "2@localhost:9093")
    props.setProperty(SocketServerConfigs.CONTROL_PLANE_LISTENER_NAME_CONFIG, "SSL")

    assertFalse(isValidKafkaConfig(props))
    assertBadConfigContainingMessage(props, "control.plane.listener.name is not supported in KRaft mode.")

    props.remove(SocketServerConfigs.CONTROL_PLANE_LISTENER_NAME_CONFIG)
    KafkaConfig.fromProps(props)
  }

  @Test
  def testControllerListenerDefinedForKRaftController(): Unit = {
    val props = new Properties()
    props.setProperty(KRaftConfigs.PROCESS_ROLES_CONFIG, "controller")
    props.setProperty(SocketServerConfigs.LISTENERS_CONFIG, "SSL://localhost:9093")
    props.setProperty(KRaftConfigs.NODE_ID_CONFIG, "2")
    props.setProperty(QuorumConfig.QUORUM_VOTERS_CONFIG, "2@localhost:9093")

    assertBadConfigContainingMessage(props, "The listeners config must only contain KRaft controller listeners from controller.listener.names when process.roles=controller")

    props.setProperty(KRaftConfigs.CONTROLLER_LISTENER_NAMES_CONFIG, "SSL")
    KafkaConfig.fromProps(props)

    // confirm that redirecting via listener.security.protocol.map is acceptable
    props.setProperty(SocketServerConfigs.LISTENER_SECURITY_PROTOCOL_MAP_CONFIG, "CONTROLLER:SSL")
    props.setProperty(SocketServerConfigs.LISTENERS_CONFIG, "CONTROLLER://localhost:9093")
    props.setProperty(KRaftConfigs.CONTROLLER_LISTENER_NAMES_CONFIG, "CONTROLLER")
    KafkaConfig.fromProps(props)
  }

  @Test
  def testControllerListenerDefinedForKRaftBroker(): Unit = {
    val props = new Properties()
    props.setProperty(KRaftConfigs.PROCESS_ROLES_CONFIG, "broker")
    props.setProperty(KRaftConfigs.NODE_ID_CONFIG, "1")
    props.setProperty(QuorumConfig.QUORUM_VOTERS_CONFIG, "2@localhost:9093")

    assertFalse(isValidKafkaConfig(props))
    assertBadConfigContainingMessage(props, "controller.listener.names must contain at least one value when running KRaft with just the broker role")

    props.setProperty(KRaftConfigs.CONTROLLER_LISTENER_NAMES_CONFIG, "SSL")
    KafkaConfig.fromProps(props)

    // confirm that redirecting via listener.security.protocol.map is acceptable
    props.setProperty(SocketServerConfigs.LISTENER_SECURITY_PROTOCOL_MAP_CONFIG, "PLAINTEXT:PLAINTEXT,CONTROLLER:SSL")
    props.setProperty(KRaftConfigs.CONTROLLER_LISTENER_NAMES_CONFIG, "CONTROLLER")
    KafkaConfig.fromProps(props)
  }

  @Test
  def testPortInQuorumVotersNotRequiredToMatchFirstControllerListenerPortForThisKRaftController(): Unit = {
    val props = new Properties()
    props.setProperty(KRaftConfigs.PROCESS_ROLES_CONFIG, "controller,broker")
    props.setProperty(SocketServerConfigs.LISTENERS_CONFIG, "PLAINTEXT://localhost:9092,SSL://localhost:9093,SASL_SSL://localhost:9094")
    props.setProperty(KRaftConfigs.NODE_ID_CONFIG, "2")
    props.setProperty(QuorumConfig.QUORUM_VOTERS_CONFIG, "2@localhost:9093,3@anotherhost:9094")
    props.setProperty(KRaftConfigs.CONTROLLER_LISTENER_NAMES_CONFIG, "SSL,SASL_SSL")
    KafkaConfig.fromProps(props)

    // change each of the 4 ports to port 5555 -- should pass in all circumstances since we can't validate the
    // controller.quorum.voters ports (which are the ports that clients use and are semantically "advertised" ports
    // even though the controller configuration doesn't list them in advertised.listeners) against the
    // listener ports (which are semantically different then the ports that clients use).
    props.setProperty(SocketServerConfigs.LISTENERS_CONFIG, "PLAINTEXT://localhost:9092,SSL://localhost:5555,SASL_SSL://localhost:9094")
    KafkaConfig.fromProps(props)
    props.setProperty(SocketServerConfigs.LISTENERS_CONFIG, "PLAINTEXT://localhost:9092,SSL://localhost:9093,SASL_SSL://localhost:5555")
    KafkaConfig.fromProps(props)
    props.setProperty(SocketServerConfigs.LISTENERS_CONFIG, "PLAINTEXT://localhost:9092,SSL://localhost:9093,SASL_SSL://localhost:9094") // reset to original value
    props.setProperty(QuorumConfig.QUORUM_VOTERS_CONFIG, "2@localhost:5555,3@anotherhost:9094")
    KafkaConfig.fromProps(props)
    props.setProperty(QuorumConfig.QUORUM_VOTERS_CONFIG, "2@localhost:9093,3@anotherhost:5555")
    KafkaConfig.fromProps(props)
  }

  @Test
  def testSeparateControllerListenerDefinedForKRaftBrokerController(): Unit = {
    val props = new Properties()
    props.setProperty(KRaftConfigs.PROCESS_ROLES_CONFIG, "broker,controller")
    props.setProperty(SocketServerConfigs.LISTENERS_CONFIG, "SSL://localhost:9093")
    props.setProperty(KRaftConfigs.CONTROLLER_LISTENER_NAMES_CONFIG, "SSL")
    props.setProperty(KRaftConfigs.NODE_ID_CONFIG, "2")
    props.setProperty(QuorumConfig.QUORUM_VOTERS_CONFIG, "2@localhost:9093")

    assertFalse(isValidKafkaConfig(props))
    assertBadConfigContainingMessage(props, "There must be at least one advertised listener. Perhaps all listeners appear in controller.listener.names?")

    props.setProperty(SocketServerConfigs.LISTENERS_CONFIG, "PLAINTEXT://localhost:9092,SSL://localhost:9093")
    KafkaConfig.fromProps(props)

    // confirm that redirecting via listener.security.protocol.map is acceptable
    props.setProperty(SocketServerConfigs.LISTENERS_CONFIG, "PLAINTEXT://localhost:9092,CONTROLLER://localhost:9093")
    props.setProperty(SocketServerConfigs.LISTENER_SECURITY_PROTOCOL_MAP_CONFIG, "PLAINTEXT:PLAINTEXT,CONTROLLER:SSL")
    props.setProperty(KRaftConfigs.CONTROLLER_LISTENER_NAMES_CONFIG, "CONTROLLER")
    KafkaConfig.fromProps(props)
  }

  @Test
  def testControllerListenerNameMapsToPlaintextByDefaultForKRaft(): Unit = {
    val props = new Properties()
    props.setProperty(KRaftConfigs.PROCESS_ROLES_CONFIG, "broker")
    props.setProperty(KRaftConfigs.CONTROLLER_LISTENER_NAMES_CONFIG, "CONTROLLER")
    props.setProperty(KRaftConfigs.NODE_ID_CONFIG, "1")
    props.setProperty(QuorumConfig.QUORUM_VOTERS_CONFIG, "2@localhost:9093")
    val controllerListenerName = new ListenerName("CONTROLLER")
    assertEquals(Some(SecurityProtocol.PLAINTEXT),
      KafkaConfig.fromProps(props).effectiveListenerSecurityProtocolMap.get(controllerListenerName))
    // ensure we don't map it to PLAINTEXT when there is a SSL or SASL controller listener
    props.setProperty(KRaftConfigs.CONTROLLER_LISTENER_NAMES_CONFIG, "CONTROLLER,SSL")
    val controllerNotFoundInMapMessage = "Controller listener with name CONTROLLER defined in controller.listener.names not found in listener.security.protocol.map"
    assertBadConfigContainingMessage(props, controllerNotFoundInMapMessage)
    // ensure we don't map it to PLAINTEXT when there is a SSL or SASL listener
    props.setProperty(KRaftConfigs.CONTROLLER_LISTENER_NAMES_CONFIG, "CONTROLLER")
    props.setProperty(SocketServerConfigs.LISTENERS_CONFIG, "SSL://localhost:9092")
    assertBadConfigContainingMessage(props, controllerNotFoundInMapMessage)
    props.remove(SocketServerConfigs.LISTENERS_CONFIG)
    // ensure we don't map it to PLAINTEXT when it is explicitly mapped otherwise
    props.setProperty(SocketServerConfigs.LISTENER_SECURITY_PROTOCOL_MAP_CONFIG, "PLAINTEXT:PLAINTEXT,CONTROLLER:SSL")
    assertEquals(Some(SecurityProtocol.SSL),
      KafkaConfig.fromProps(props).effectiveListenerSecurityProtocolMap.get(controllerListenerName))
    // ensure we don't map it to PLAINTEXT when anything is explicitly given
    // (i.e. it is only part of the default value, even with KRaft)
    props.setProperty(SocketServerConfigs.LISTENER_SECURITY_PROTOCOL_MAP_CONFIG, "PLAINTEXT:PLAINTEXT")
    assertBadConfigContainingMessage(props, controllerNotFoundInMapMessage)
    // ensure we can map it to a non-PLAINTEXT security protocol by default (i.e. when nothing is given)
    props.remove(SocketServerConfigs.LISTENER_SECURITY_PROTOCOL_MAP_CONFIG)
    props.setProperty(KRaftConfigs.CONTROLLER_LISTENER_NAMES_CONFIG, "SSL")
    assertEquals(Some(SecurityProtocol.SSL),
      KafkaConfig.fromProps(props).effectiveListenerSecurityProtocolMap.get(new ListenerName("SSL")))
  }

  @Test
  def testMultipleControllerListenerNamesMapToPlaintextByDefaultForKRaft(): Unit = {
    val props = new Properties()
    props.setProperty(KRaftConfigs.PROCESS_ROLES_CONFIG, "controller")
    props.setProperty(SocketServerConfigs.LISTENERS_CONFIG, "CONTROLLER1://localhost:9092,CONTROLLER2://localhost:9093")
    props.setProperty(KRaftConfigs.CONTROLLER_LISTENER_NAMES_CONFIG, "CONTROLLER1,CONTROLLER2")
    props.setProperty(KRaftConfigs.NODE_ID_CONFIG, "1")
    props.setProperty(QuorumConfig.QUORUM_VOTERS_CONFIG, "1@localhost:9092")
    assertEquals(Some(SecurityProtocol.PLAINTEXT),
      KafkaConfig.fromProps(props).effectiveListenerSecurityProtocolMap.get(new ListenerName("CONTROLLER1")))
    assertEquals(Some(SecurityProtocol.PLAINTEXT),
      KafkaConfig.fromProps(props).effectiveListenerSecurityProtocolMap.get(new ListenerName("CONTROLLER2")))
  }

  @Test
  def testControllerListenerNameDoesNotMapToPlaintextByDefaultForNonKRaft(): Unit = {
    val props = new Properties()
    props.setProperty(ServerConfigs.BROKER_ID_CONFIG, "1")
    props.setProperty(ZkConfigs.ZK_CONNECT_CONFIG, "localhost:2181")
    props.setProperty(SocketServerConfigs.LISTENERS_CONFIG, "CONTROLLER://localhost:9092")
    assertBadConfigContainingMessage(props,
      "Error creating broker listeners from 'CONTROLLER://localhost:9092': No security protocol defined for listener CONTROLLER")
    // Valid now
    props.setProperty(SocketServerConfigs.LISTENERS_CONFIG, "PLAINTEXT://localhost:9092")
    assertEquals(None, KafkaConfig.fromProps(props).effectiveListenerSecurityProtocolMap.get(new ListenerName("CONTROLLER")))
  }

  @Test
  def testBadListenerProtocol(): Unit = {
    val props = new Properties()
    props.setProperty(ServerConfigs.BROKER_ID_CONFIG, "1")
    props.setProperty(ZkConfigs.ZK_CONNECT_CONFIG, "localhost:2181")
    props.setProperty(SocketServerConfigs.LISTENERS_CONFIG, "BAD://localhost:9091")

    assertFalse(isValidKafkaConfig(props))
  }

  @Test
  def testListenerNamesWithAdvertisedListenerUnset(): Unit = {
    val props = new Properties()
    props.setProperty(ServerConfigs.BROKER_ID_CONFIG, "1")
    props.setProperty(ZkConfigs.ZK_CONNECT_CONFIG, "localhost:2181")

    props.setProperty(SocketServerConfigs.LISTENERS_CONFIG, "CLIENT://localhost:9091,REPLICATION://localhost:9092,INTERNAL://localhost:9093")
    props.setProperty(SocketServerConfigs.LISTENER_SECURITY_PROTOCOL_MAP_CONFIG, "CLIENT:SSL,REPLICATION:SSL,INTERNAL:PLAINTEXT")
    props.setProperty(ReplicationConfigs.INTER_BROKER_LISTENER_NAME_CONFIG, "REPLICATION")
    val config = KafkaConfig.fromProps(props)
    val expectedListeners = Seq(
      EndPoint("localhost", 9091, new ListenerName("CLIENT"), SecurityProtocol.SSL),
      EndPoint("localhost", 9092, new ListenerName("REPLICATION"), SecurityProtocol.SSL),
      EndPoint("localhost", 9093, new ListenerName("INTERNAL"), SecurityProtocol.PLAINTEXT))
    assertEquals(expectedListeners, config.listeners)
    assertEquals(expectedListeners, config.effectiveAdvertisedListeners)
    val expectedSecurityProtocolMap = Map(
      new ListenerName("CLIENT") -> SecurityProtocol.SSL,
      new ListenerName("REPLICATION") -> SecurityProtocol.SSL,
      new ListenerName("INTERNAL") -> SecurityProtocol.PLAINTEXT
    )
    assertEquals(expectedSecurityProtocolMap, config.effectiveListenerSecurityProtocolMap)
  }

  @Test
  def testListenerAndAdvertisedListenerNames(): Unit = {
    val props = new Properties()
    props.setProperty(ServerConfigs.BROKER_ID_CONFIG, "1")
    props.setProperty(ZkConfigs.ZK_CONNECT_CONFIG, "localhost:2181")

    props.setProperty(SocketServerConfigs.LISTENERS_CONFIG, "EXTERNAL://localhost:9091,INTERNAL://localhost:9093")
    props.setProperty(SocketServerConfigs.ADVERTISED_LISTENERS_CONFIG, "EXTERNAL://lb1.example.com:9000,INTERNAL://host1:9093")
    props.setProperty(SocketServerConfigs.LISTENER_SECURITY_PROTOCOL_MAP_CONFIG, "EXTERNAL:SSL,INTERNAL:PLAINTEXT")
    props.setProperty(ReplicationConfigs.INTER_BROKER_LISTENER_NAME_CONFIG, "INTERNAL")
    val config = KafkaConfig.fromProps(props)

    val expectedListeners = Seq(
      EndPoint("localhost", 9091, new ListenerName("EXTERNAL"), SecurityProtocol.SSL),
      EndPoint("localhost", 9093, new ListenerName("INTERNAL"), SecurityProtocol.PLAINTEXT)
    )
    assertEquals(expectedListeners, config.listeners)

    val expectedAdvertisedListeners = Seq(
      EndPoint("lb1.example.com", 9000, new ListenerName("EXTERNAL"), SecurityProtocol.SSL),
      EndPoint("host1", 9093, new ListenerName("INTERNAL"), SecurityProtocol.PLAINTEXT)
    )
    assertEquals(expectedAdvertisedListeners, config.effectiveAdvertisedListeners)

    val expectedSecurityProtocolMap = Map(
      new ListenerName("EXTERNAL") -> SecurityProtocol.SSL,
      new ListenerName("INTERNAL") -> SecurityProtocol.PLAINTEXT
    )
    assertEquals(expectedSecurityProtocolMap, config.effectiveListenerSecurityProtocolMap)
  }

  @Test
  def testListenerNameMissingFromListenerSecurityProtocolMap(): Unit = {
    val props = new Properties()
    props.setProperty(ServerConfigs.BROKER_ID_CONFIG, "1")
    props.setProperty(ZkConfigs.ZK_CONNECT_CONFIG, "localhost:2181")

    props.setProperty(SocketServerConfigs.LISTENERS_CONFIG, "SSL://localhost:9091,REPLICATION://localhost:9092")
    props.setProperty(ReplicationConfigs.INTER_BROKER_LISTENER_NAME_CONFIG, "SSL")
    assertFalse(isValidKafkaConfig(props))
  }

  @Test
  def testInterBrokerListenerNameMissingFromListenerSecurityProtocolMap(): Unit = {
    val props = new Properties()
    props.setProperty(ServerConfigs.BROKER_ID_CONFIG, "1")
    props.setProperty(ZkConfigs.ZK_CONNECT_CONFIG, "localhost:2181")

    props.setProperty(SocketServerConfigs.LISTENERS_CONFIG, "SSL://localhost:9091")
    props.setProperty(ReplicationConfigs.INTER_BROKER_LISTENER_NAME_CONFIG, "REPLICATION")
    assertFalse(isValidKafkaConfig(props))
  }

  @Test
  def testInterBrokerListenerNameAndSecurityProtocolSet(): Unit = {
    val props = new Properties()
    props.setProperty(ServerConfigs.BROKER_ID_CONFIG, "1")
    props.setProperty(ZkConfigs.ZK_CONNECT_CONFIG, "localhost:2181")

    props.setProperty(SocketServerConfigs.LISTENERS_CONFIG, "SSL://localhost:9091")
    props.setProperty(ReplicationConfigs.INTER_BROKER_LISTENER_NAME_CONFIG, "SSL")
    props.setProperty(ReplicationConfigs.INTER_BROKER_SECURITY_PROTOCOL_CONFIG, "SSL")
    assertFalse(isValidKafkaConfig(props))
  }

  @Test
  def testCaseInsensitiveListenerProtocol(): Unit = {
    val props = new Properties()
    props.setProperty(ServerConfigs.BROKER_ID_CONFIG, "1")
    props.setProperty(ZkConfigs.ZK_CONNECT_CONFIG, "localhost:2181")
    props.setProperty(SocketServerConfigs.LISTENERS_CONFIG, "plaintext://localhost:9091,SsL://localhost:9092")
    val config = KafkaConfig.fromProps(props)
    assertEquals(Some("SSL://localhost:9092"), config.listeners.find(_.listenerName.value == "SSL").map(_.connectionString))
    assertEquals(Some("PLAINTEXT://localhost:9091"), config.listeners.find(_.listenerName.value == "PLAINTEXT").map(_.connectionString))
  }

  private def listenerListToEndPoints(listenerList: String,
                              securityProtocolMap: collection.Map[ListenerName, SecurityProtocol] = EndPoint.DefaultSecurityProtocolMap) =
    CoreUtils.listenerListToEndPoints(listenerList, securityProtocolMap)

  @Test
  def testListenerDefaults(): Unit = {
    val props = new Properties()
    props.setProperty(ServerConfigs.BROKER_ID_CONFIG, "1")
    props.setProperty(ZkConfigs.ZK_CONNECT_CONFIG, "localhost:2181")

    // configuration with no listeners
    val conf = KafkaConfig.fromProps(props)
    assertEquals(listenerListToEndPoints("PLAINTEXT://:9092"), conf.listeners)
    assertNull(conf.listeners.find(_.securityProtocol == SecurityProtocol.PLAINTEXT).get.host)
    assertEquals(conf.effectiveAdvertisedListeners, listenerListToEndPoints("PLAINTEXT://:9092"))
  }

  @nowarn("cat=deprecation")
  @Test
  def testVersionConfiguration(): Unit = {
    val props = new Properties()
    props.setProperty(ServerConfigs.BROKER_ID_CONFIG, "1")
    props.setProperty(ZkConfigs.ZK_CONNECT_CONFIG, "localhost:2181")
    val conf = KafkaConfig.fromProps(props)
    assertEquals(MetadataVersion.latestProduction, conf.interBrokerProtocolVersion)

    props.setProperty(ReplicationConfigs.INTER_BROKER_PROTOCOL_VERSION_CONFIG, "0.8.2.0")
    // We need to set the message format version to make the configuration valid.
    props.setProperty(ServerLogConfigs.LOG_MESSAGE_FORMAT_VERSION_CONFIG, "0.8.2.0")
    val conf2 = KafkaConfig.fromProps(props)
    assertEquals(IBP_0_8_2, conf2.interBrokerProtocolVersion)

    // check that 0.8.2.0 is the same as 0.8.2.1
    props.setProperty(ReplicationConfigs.INTER_BROKER_PROTOCOL_VERSION_CONFIG, "0.8.2.1")
    // We need to set the message format version to make the configuration valid
    props.setProperty(ServerLogConfigs.LOG_MESSAGE_FORMAT_VERSION_CONFIG, "0.8.2.1")
    val conf3 = KafkaConfig.fromProps(props)
    assertEquals(IBP_0_8_2, conf3.interBrokerProtocolVersion)

    //check that latest is newer than 0.8.2
    assertTrue(MetadataVersion.latestTesting.isAtLeast(conf3.interBrokerProtocolVersion))
  }

  private def isValidKafkaConfig(props: Properties): Boolean = {
    try {
      KafkaConfig.fromProps(props)
      true
    } catch {
      case _: IllegalArgumentException | _: ConfigException => false
    }
  }

  @Test
  def testUncleanLeaderElectionDefault(): Unit = {
    val props = TestUtils.createBrokerConfig(0, TestUtils.MockZkConnect, port = 8181)
    val serverConfig = KafkaConfig.fromProps(props)

    assertEquals(serverConfig.uncleanLeaderElectionEnable, false)
  }

  @Test
  def testUncleanElectionDisabled(): Unit = {
    val props = TestUtils.createBrokerConfig(0, TestUtils.MockZkConnect, port = 8181)
    props.setProperty(ReplicationConfigs.UNCLEAN_LEADER_ELECTION_ENABLE_CONFIG, String.valueOf(false))
    val serverConfig = KafkaConfig.fromProps(props)

    assertEquals(serverConfig.uncleanLeaderElectionEnable, false)
  }

  @Test
  def testUncleanElectionEnabled(): Unit = {
    val props = TestUtils.createBrokerConfig(0, TestUtils.MockZkConnect, port = 8181)
    props.setProperty(ReplicationConfigs.UNCLEAN_LEADER_ELECTION_ENABLE_CONFIG, String.valueOf(true))
    val serverConfig = KafkaConfig.fromProps(props)

    assertEquals(serverConfig.uncleanLeaderElectionEnable, true)
  }

  @Test
  def testUncleanElectionInvalid(): Unit = {
    val props = TestUtils.createBrokerConfig(0, TestUtils.MockZkConnect, port = 8181)
    props.setProperty(ReplicationConfigs.UNCLEAN_LEADER_ELECTION_ENABLE_CONFIG, "invalid")

    assertThrows(classOf[ConfigException], () => KafkaConfig.fromProps(props))
  }

  @Test
  def testLogRollTimeMsProvided(): Unit = {
    val props = TestUtils.createBrokerConfig(0, TestUtils.MockZkConnect, port = 8181)
    props.setProperty(ServerLogConfigs.LOG_ROLL_TIME_MILLIS_CONFIG, "1800000")

    val cfg = KafkaConfig.fromProps(props)
    assertEquals(30 * 60L * 1000L, cfg.logRollTimeMillis)
  }

  @Test
  def testLogRollTimeBothMsAndHoursProvided(): Unit = {
    val props = TestUtils.createBrokerConfig(0, TestUtils.MockZkConnect, port = 8181)
    props.setProperty(ServerLogConfigs.LOG_ROLL_TIME_MILLIS_CONFIG, "1800000")
    props.setProperty(ServerLogConfigs.LOG_ROLL_TIME_HOURS_CONFIG, "1")

    val cfg = KafkaConfig.fromProps(props)
    assertEquals( 30 * 60L * 1000L, cfg.logRollTimeMillis)
  }

  @Test
  def testLogRollTimeNoConfigProvided(): Unit = {
    val props = TestUtils.createBrokerConfig(0, TestUtils.MockZkConnect, port = 8181)

    val cfg = KafkaConfig.fromProps(props)
    assertEquals(24 * 7 * 60L * 60L * 1000L, cfg.logRollTimeMillis																									)
  }

  @Test
  def testDefaultCompressionType(): Unit = {
    val props = TestUtils.createBrokerConfig(0, TestUtils.MockZkConnect, port = 8181)
    val serverConfig = KafkaConfig.fromProps(props)
    assertEquals(serverConfig.compressionType, "producer")
  }

  @Test
  def testValidCompressionType(): Unit = {
    val props = TestUtils.createBrokerConfig(0, TestUtils.MockZkConnect, port = 8181)
    props.setProperty("compression.type", "gzip")
    val serverConfig = KafkaConfig.fromProps(props)
    assertEquals(serverConfig.compressionType, "gzip")
  }

  @Test
  def testInvalidCompressionType(): Unit = {
    val props = TestUtils.createBrokerConfig(0, TestUtils.MockZkConnect, port = 8181)
    props.setProperty(ServerConfigs.COMPRESSION_TYPE_CONFIG, "abc")
    assertThrows(classOf[ConfigException], () => KafkaConfig.fromProps(props))
  }

  @Test
  def testInvalidGzipCompressionLevel(): Unit = {
    val props = TestUtils.createBrokerConfig(0, TestUtils.MockZkConnect, port = 8181)
    props.setProperty(ServerConfigs.COMPRESSION_TYPE_CONFIG, "gzip")
    props.setProperty(ServerConfigs.COMPRESSION_GZIP_LEVEL_CONFIG, (GzipCompression.MAX_LEVEL + 1).toString)
    assertThrows(classOf[ConfigException], () => KafkaConfig.fromProps(props))
  }

  @Test
  def testInvalidLz4CompressionLevel(): Unit = {
    val props = TestUtils.createBrokerConfig(0, TestUtils.MockZkConnect, port = 8181)
    props.setProperty(ServerConfigs.COMPRESSION_TYPE_CONFIG, "lz4")
    props.setProperty(ServerConfigs.COMPRESSION_LZ4_LEVEL_CONFIG, (Lz4Compression.MAX_LEVEL + 1).toString)
    assertThrows(classOf[ConfigException], () => KafkaConfig.fromProps(props))
  }

  @Test
  def testInvalidZstdCompressionLevel(): Unit = {
    val props = TestUtils.createBrokerConfig(0, TestUtils.MockZkConnect, port = 8181)
    props.setProperty(ServerConfigs.COMPRESSION_TYPE_CONFIG, "zstd")
    props.setProperty(ServerConfigs.COMPRESSION_ZSTD_LEVEL_CONFIG, (ZstdCompression.MAX_LEVEL + 1).toString)
    assertThrows(classOf[ConfigException], () => KafkaConfig.fromProps(props))
  }

  @Test
  def testInvalidInterBrokerSecurityProtocol(): Unit = {
    val props = TestUtils.createBrokerConfig(0, TestUtils.MockZkConnect, port = 8181)
    props.setProperty(SocketServerConfigs.LISTENERS_CONFIG, "SSL://localhost:0")
    props.setProperty(ReplicationConfigs.INTER_BROKER_SECURITY_PROTOCOL_CONFIG, SecurityProtocol.PLAINTEXT.toString)
    assertThrows(classOf[IllegalArgumentException], () => KafkaConfig.fromProps(props))
  }

  @Test
  def testEqualAdvertisedListenersProtocol(): Unit = {
    val props = TestUtils.createBrokerConfig(0, TestUtils.MockZkConnect, port = 8181)
    props.setProperty(SocketServerConfigs.LISTENERS_CONFIG, "PLAINTEXT://localhost:9092,SSL://localhost:9093")
    props.setProperty(SocketServerConfigs.ADVERTISED_LISTENERS_CONFIG, "PLAINTEXT://localhost:9092,SSL://localhost:9093")
    KafkaConfig.fromProps(props)
  }

  @Test
  def testInvalidAdvertisedListenersProtocol(): Unit = {
    val props = TestUtils.createBrokerConfig(0, TestUtils.MockZkConnect, port = 8181)
    props.setProperty(SocketServerConfigs.LISTENERS_CONFIG, "TRACE://localhost:9091,SSL://localhost:9093")
    props.setProperty(SocketServerConfigs.ADVERTISED_LISTENERS_CONFIG, "PLAINTEXT://localhost:9092")
    assertBadConfigContainingMessage(props, "No security protocol defined for listener TRACE")

    props.setProperty(SocketServerConfigs.LISTENER_SECURITY_PROTOCOL_MAP_CONFIG, "PLAINTEXT:PLAINTEXT,TRACE:PLAINTEXT,SSL:SSL")
    assertBadConfigContainingMessage(props, "advertised.listeners listener names must be equal to or a subset of the ones defined in listeners")
  }

  @nowarn("cat=deprecation")
  @Test
  def testInterBrokerVersionMessageFormatCompatibility(): Unit = {
    def buildConfig(interBrokerProtocol: MetadataVersion, messageFormat: MetadataVersion): KafkaConfig = {
      val props = TestUtils.createBrokerConfig(0, TestUtils.MockZkConnect, port = 8181)
      props.setProperty(ReplicationConfigs.INTER_BROKER_PROTOCOL_VERSION_CONFIG, interBrokerProtocol.version)
      props.setProperty(ServerLogConfigs.LOG_MESSAGE_FORMAT_VERSION_CONFIG, messageFormat.version)
      KafkaConfig.fromProps(props)
    }

    MetadataVersion.VERSIONS.foreach { interBrokerVersion =>
      MetadataVersion.VERSIONS.foreach { messageFormatVersion =>
        if (interBrokerVersion.highestSupportedRecordVersion.value >= messageFormatVersion.highestSupportedRecordVersion.value) {
          val config = buildConfig(interBrokerVersion, messageFormatVersion)
          assertEquals(interBrokerVersion, config.interBrokerProtocolVersion)
          if (interBrokerVersion.isAtLeast(IBP_3_0_IV1))
            assertEquals(IBP_3_0_IV1, config.logMessageFormatVersion)
          else
            assertEquals(messageFormatVersion, config.logMessageFormatVersion)
        } else {
          assertThrows(classOf[IllegalArgumentException], () => buildConfig(interBrokerVersion, messageFormatVersion))
        }
      }
    }
  }

  @Test
  @nowarn("cat=deprecation") // See `TopicConfig.MESSAGE_FORMAT_VERSION_CONFIG` for deprecation details
  def testFromPropsInvalid(): Unit = {
    def baseProperties: Properties = {
      val validRequiredProperties = new Properties()
      validRequiredProperties.setProperty(ZkConfigs.ZK_CONNECT_CONFIG, "127.0.0.1:2181")
      validRequiredProperties
    }
    // to ensure a basis is valid - bootstraps all needed validation
    KafkaConfig.fromProps(baseProperties)

    KafkaConfig.configNames.foreach { name =>
      name match {
        case ZkConfigs.ZK_CONNECT_CONFIG => // ignore string
        case ZkConfigs.ZK_SESSION_TIMEOUT_MS_CONFIG => assertPropertyInvalid(baseProperties, name, "not_a_number")
        case ZkConfigs.ZK_CONNECTION_TIMEOUT_MS_CONFIG => assertPropertyInvalid(baseProperties, name, "not_a_number")
        case ZkConfigs.ZK_ENABLE_SECURE_ACLS_CONFIG => assertPropertyInvalid(baseProperties, name, "not_a_boolean")
        case ZkConfigs.ZK_MAX_IN_FLIGHT_REQUESTS_CONFIG => assertPropertyInvalid(baseProperties, name, "not_a_number", "0")
        case ZkConfigs.ZK_SSL_CLIENT_ENABLE_CONFIG => assertPropertyInvalid(baseProperties, name, "not_a_boolean")
        case ZkConfigs.ZK_CLIENT_CNXN_SOCKET_CONFIG =>  //ignore string
        case ZkConfigs.ZK_SSL_KEY_STORE_LOCATION_CONFIG =>  //ignore string
        case ZkConfigs.ZK_SSL_KEY_STORE_PASSWORD_CONFIG =>  //ignore string
        case ZkConfigs.ZK_SSL_KEY_STORE_TYPE_CONFIG =>  //ignore string
        case ZkConfigs.ZK_SSL_TRUST_STORE_LOCATION_CONFIG =>  //ignore string
        case ZkConfigs.ZK_SSL_TRUST_STORE_PASSWORD_CONFIG =>  //ignore string
        case ZkConfigs.ZK_SSL_TRUST_STORE_TYPE_CONFIG =>  //ignore string
        case ZkConfigs.ZK_SSL_PROTOCOL_CONFIG =>  //ignore string
        case ZkConfigs.ZK_SSL_ENABLED_PROTOCOLS_CONFIG =>  //ignore string
        case ZkConfigs.ZK_SSL_CIPHER_SUITES_CONFIG =>  //ignore string
        case ZkConfigs.ZK_SSL_ENDPOINT_IDENTIFICATION_ALGORITHM_CONFIG => //ignore string
        case ZkConfigs.ZK_SSL_CRL_ENABLE_CONFIG => assertPropertyInvalid(baseProperties, name, "not_a_boolean")
        case ZkConfigs.ZK_SSL_OCSP_ENABLE_CONFIG => assertPropertyInvalid(baseProperties, name, "not_a_boolean")

        case ServerConfigs.BROKER_ID_CONFIG => assertPropertyInvalid(baseProperties, name, "not_a_number")
        case ServerConfigs.NUM_NETWORK_THREADS_CONFIG => assertPropertyInvalid(baseProperties, name, "not_a_number", "0")
        case ServerConfigs.NUM_IO_THREADS_CONFIG => assertPropertyInvalid(baseProperties, name, "not_a_number", "0")
        case ServerConfigs.BACKGROUND_THREADS_CONFIG => assertPropertyInvalid(baseProperties, name, "not_a_number", "0")
        case ServerConfigs.QUEUED_MAX_REQUESTS_CONFIG => assertPropertyInvalid(baseProperties, name, "not_a_number", "0")
        case ServerConfigs.NUM_REPLICA_ALTER_LOG_DIRS_THREADS_CONFIG => assertPropertyInvalid(baseProperties, name, "not_a_number")
        case ServerConfigs.QUEUED_MAX_BYTES_CONFIG => assertPropertyInvalid(baseProperties, name, "not_a_number")
        case ServerConfigs.REQUEST_TIMEOUT_MS_CONFIG => assertPropertyInvalid(baseProperties, name, "not_a_number")
        case ServerConfigs.SOCKET_CONNECTION_SETUP_TIMEOUT_MS_CONFIG => assertPropertyInvalid(baseProperties, name, "not_a_number")
        case ServerConfigs.SOCKET_CONNECTION_SETUP_TIMEOUT_MAX_MS_CONFIG => assertPropertyInvalid(baseProperties, name, "not_a_number")

        // KRaft mode configs
        case KRaftConfigs.PROCESS_ROLES_CONFIG => // ignore
        case KRaftConfigs.INITIAL_BROKER_REGISTRATION_TIMEOUT_MS_CONFIG => assertPropertyInvalid(baseProperties, name, "not_a_number")
        case KRaftConfigs.BROKER_HEARTBEAT_INTERVAL_MS_CONFIG => assertPropertyInvalid(baseProperties, name, "not_a_number")
        case KRaftConfigs.BROKER_SESSION_TIMEOUT_MS_CONFIG => assertPropertyInvalid(baseProperties, name, "not_a_number")
        case KRaftConfigs.NODE_ID_CONFIG => assertPropertyInvalid(baseProperties, name, "not_a_number")
        case KRaftConfigs.METADATA_LOG_DIR_CONFIG => // ignore string
        case KRaftConfigs.METADATA_LOG_SEGMENT_BYTES_CONFIG => assertPropertyInvalid(baseProperties, name, "not_a_number")
        case KRaftConfigs.METADATA_LOG_SEGMENT_MILLIS_CONFIG => assertPropertyInvalid(baseProperties, name, "not_a_number")
        case KRaftConfigs.METADATA_MAX_RETENTION_BYTES_CONFIG => assertPropertyInvalid(baseProperties, name, "not_a_number")
        case KRaftConfigs.METADATA_MAX_RETENTION_MILLIS_CONFIG => assertPropertyInvalid(baseProperties, name, "not_a_number")
        case KRaftConfigs.CONTROLLER_LISTENER_NAMES_CONFIG => // ignore string
        case KRaftConfigs.METADATA_MAX_IDLE_INTERVAL_MS_CONFIG  => assertPropertyInvalid(baseProperties, name, "not_a_number")

        case ServerConfigs.AUTHORIZER_CLASS_NAME_CONFIG => //ignore string
        case ServerLogConfigs.CREATE_TOPIC_POLICY_CLASS_NAME_CONFIG => //ignore string

        case SocketServerConfigs.SOCKET_SEND_BUFFER_BYTES_CONFIG => assertPropertyInvalid(baseProperties, name, "not_a_number")
        case SocketServerConfigs.SOCKET_RECEIVE_BUFFER_BYTES_CONFIG => assertPropertyInvalid(baseProperties, name, "not_a_number")
        case SocketServerConfigs.SOCKET_LISTEN_BACKLOG_SIZE_CONFIG => assertPropertyInvalid(baseProperties, name, "not_a_number")
        case SocketServerConfigs.MAX_CONNECTIONS_PER_IP_OVERRIDES_CONFIG =>
          assertPropertyInvalid(baseProperties, name, "127.0.0.1:not_a_number")
<<<<<<< HEAD
        case KafkaConfig.ConnectionsMaxIdleMsProp => assertPropertyInvalid(baseProperties, name, "not_a_number")
        case KafkaConfig.FailedAuthenticationDelayMsProp => assertPropertyInvalid(baseProperties, name, "not_a_number", "-1")

        case KafkaConfig.NumPartitionsProp => assertPropertyInvalid(baseProperties, name, "not_a_number", "0")
        case KafkaConfig.LogDirsProp => // ignore string
        case KafkaConfig.LogDirProp => // ignore string
        case KafkaConfig.LogSegmentBytesProp => assertPropertyInvalid(baseProperties, name, "not_a_number", Records.LOG_OVERHEAD - 1)

        case KafkaConfig.LogRollTimeMillisProp => assertPropertyInvalid(baseProperties, name, "not_a_number", "0")
        case KafkaConfig.LogRollTimeHoursProp => assertPropertyInvalid(baseProperties, name, "not_a_number", "0")

        case KafkaConfig.LogRetentionTimeMillisProp => assertPropertyInvalid(baseProperties, name, "not_a_number", "0")
        case KafkaConfig.LogRetentionTimeMinutesProp => assertPropertyInvalid(baseProperties, name, "not_a_number", "0")
        case KafkaConfig.LogRetentionTimeHoursProp => assertPropertyInvalid(baseProperties, name, "not_a_number", "0")

        case KafkaConfig.LogRetentionBytesProp => assertPropertyInvalid(baseProperties, name, "not_a_number")
        case KafkaConfig.LogCleanupIntervalMsProp => assertPropertyInvalid(baseProperties, name, "not_a_number", "0")
        case KafkaConfig.LogCleanupPolicyProp => assertPropertyInvalid(baseProperties, name, "unknown_policy", "0")
=======
        case SocketServerConfigs.CONNECTIONS_MAX_IDLE_MS_CONFIG => assertPropertyInvalid(baseProperties, name, "not_a_number")
        case SocketServerConfigs.FAILED_AUTHENTICATION_DELAY_MS_CONFIG => assertPropertyInvalid(baseProperties, name, "not_a_number", "-1")

        case ServerLogConfigs.NUM_PARTITIONS_CONFIG => assertPropertyInvalid(baseProperties, name, "not_a_number", "0")
        case ServerLogConfigs.LOG_DIRS_CONFIG => // ignore string
        case ServerLogConfigs.LOG_DIR_CONFIG => // ignore string
        case ServerLogConfigs.LOG_SEGMENT_BYTES_CONFIG => assertPropertyInvalid(baseProperties, name, "not_a_number", Records.LOG_OVERHEAD - 1)

        case ServerLogConfigs.LOG_ROLL_TIME_MILLIS_CONFIG => assertPropertyInvalid(baseProperties, name, "not_a_number", "0")
        case ServerLogConfigs.LOG_ROLL_TIME_HOURS_CONFIG => assertPropertyInvalid(baseProperties, name, "not_a_number", "0")

        case ServerLogConfigs.LOG_RETENTION_TIME_MILLIS_CONFIG => assertPropertyInvalid(baseProperties, name, "not_a_number", "0")
        case ServerLogConfigs.LOG_RETENTION_TIME_MINUTES_CONFIG => assertPropertyInvalid(baseProperties, name, "not_a_number", "0")
        case ServerLogConfigs.LOG_RETENTION_TIME_HOURS_CONFIG => assertPropertyInvalid(baseProperties, name, "not_a_number", "0")

        case ServerLogConfigs.LOG_RETENTION_BYTES_CONFIG => assertPropertyInvalid(baseProperties, name, "not_a_number")
        case ServerLogConfigs.LOG_CLEANUP_INTERVAL_MS_CONFIG => assertPropertyInvalid(baseProperties, name, "not_a_number", "0")
        case ServerLogConfigs.LOG_CLEANUP_POLICY_CONFIG => assertPropertyInvalid(baseProperties, name, "unknown_policy", "0")
>>>>>>> 0971924e
        case CleanerConfig.LOG_CLEANER_IO_MAX_BYTES_PER_SECOND_PROP => assertPropertyInvalid(baseProperties, name, "not_a_number")
        case CleanerConfig.LOG_CLEANER_DEDUPE_BUFFER_SIZE_PROP => assertPropertyInvalid(baseProperties, name, "not_a_number", "1024")
        case CleanerConfig.LOG_CLEANER_DEDUPE_BUFFER_LOAD_FACTOR_PROP => assertPropertyInvalid(baseProperties, name, "not_a_number")
        case CleanerConfig.LOG_CLEANER_ENABLE_PROP => assertPropertyInvalid(baseProperties, name, "not_a_boolean")
        case CleanerConfig.LOG_CLEANER_DELETE_RETENTION_MS_PROP => assertPropertyInvalid(baseProperties, name, "not_a_number")
        case CleanerConfig.LOG_CLEANER_MIN_COMPACTION_LAG_MS_PROP => assertPropertyInvalid(baseProperties, name, "not_a_number")
        case CleanerConfig.LOG_CLEANER_MAX_COMPACTION_LAG_MS_PROP => assertPropertyInvalid(baseProperties, name, "not_a_number")
        case CleanerConfig.LOG_CLEANER_MIN_CLEAN_RATIO_PROP => assertPropertyInvalid(baseProperties, name, "not_a_number")
<<<<<<< HEAD
        case KafkaConfig.LogIndexSizeMaxBytesProp => assertPropertyInvalid(baseProperties, name, "not_a_number", "3")
        case KafkaConfig.LogFlushIntervalMessagesProp => assertPropertyInvalid(baseProperties, name, "not_a_number", "0")
        case KafkaConfig.LogFlushSchedulerIntervalMsProp => assertPropertyInvalid(baseProperties, name, "not_a_number")
        case KafkaConfig.LogFlushIntervalMsProp => assertPropertyInvalid(baseProperties, name, "not_a_number")
        case KafkaConfig.LogMessageTimestampDifferenceMaxMsProp => assertPropertyInvalid(baseProperties, name, "not_a_number")
        case KafkaConfig.LogMessageTimestampBeforeMaxMsProp => assertPropertyInvalid(baseProperties, name, "not_a_number")
        case KafkaConfig.LogMessageTimestampAfterMaxMsProp => assertPropertyInvalid(baseProperties, name, "not_a_number")
        case KafkaConfig.LogFlushStartOffsetCheckpointIntervalMsProp => assertPropertyInvalid(baseProperties, name, "not_a_number")
        case KafkaConfig.NumRecoveryThreadsPerDataDirProp => assertPropertyInvalid(baseProperties, name, "not_a_number", "0")
        case KafkaConfig.AutoCreateTopicsEnableProp => assertPropertyInvalid(baseProperties, name, "not_a_boolean", "0")
        case KafkaConfig.MinInSyncReplicasProp => assertPropertyInvalid(baseProperties, name, "not_a_number", "0")
        case KafkaConfig.ControllerSocketTimeoutMsProp => assertPropertyInvalid(baseProperties, name, "not_a_number")
        case KafkaConfig.DefaultReplicationFactorProp => assertPropertyInvalid(baseProperties, name, "not_a_number")
        case KafkaConfig.ReplicaLagTimeMaxMsProp => assertPropertyInvalid(baseProperties, name, "not_a_number")
        case KafkaConfig.ReplicaSocketTimeoutMsProp => assertPropertyInvalid(baseProperties, name, "not_a_number", "-2")
        case KafkaConfig.ReplicaSocketReceiveBufferBytesProp => assertPropertyInvalid(baseProperties, name, "not_a_number")
        case KafkaConfig.ReplicaFetchMaxBytesProp => assertPropertyInvalid(baseProperties, name, "not_a_number")
        case KafkaConfig.ReplicaFetchWaitMaxMsProp => assertPropertyInvalid(baseProperties, name, "not_a_number")
        case KafkaConfig.ReplicaFetchMinBytesProp => assertPropertyInvalid(baseProperties, name, "not_a_number")
        case KafkaConfig.ReplicaFetchResponseMaxBytesProp => assertPropertyInvalid(baseProperties, name, "not_a_number")
        case KafkaConfig.ReplicaSelectorClassProp => // Ignore string
        case KafkaConfig.NumReplicaFetchersProp => assertPropertyInvalid(baseProperties, name, "not_a_number")
        case KafkaConfig.ReplicaHighWatermarkCheckpointIntervalMsProp => assertPropertyInvalid(baseProperties, name, "not_a_number")
        case KafkaConfig.FetchPurgatoryPurgeIntervalRequestsProp => assertPropertyInvalid(baseProperties, name, "not_a_number")
        case KafkaConfig.ProducerPurgatoryPurgeIntervalRequestsProp => assertPropertyInvalid(baseProperties, name, "not_a_number")
        case KafkaConfig.DeleteRecordsPurgatoryPurgeIntervalRequestsProp => assertPropertyInvalid(baseProperties, name, "not_a_number")
        case KafkaConfig.AutoLeaderRebalanceEnableProp => assertPropertyInvalid(baseProperties, name, "not_a_boolean", "0")
        case KafkaConfig.LeaderImbalancePerBrokerPercentageProp => assertPropertyInvalid(baseProperties, name, "not_a_number")
        case KafkaConfig.LeaderImbalanceCheckIntervalSecondsProp => assertPropertyInvalid(baseProperties, name, "not_a_number")
        case KafkaConfig.UncleanLeaderElectionEnableProp => assertPropertyInvalid(baseProperties, name, "not_a_boolean", "0")
        case KafkaConfig.ControlledShutdownMaxRetriesProp => assertPropertyInvalid(baseProperties, name, "not_a_number")
        case KafkaConfig.ControlledShutdownRetryBackoffMsProp => assertPropertyInvalid(baseProperties, name, "not_a_number")
        case KafkaConfig.ControlledShutdownEnableProp => assertPropertyInvalid(baseProperties, name, "not_a_boolean", "0")
        case KafkaConfig.GroupMinSessionTimeoutMsProp => assertPropertyInvalid(baseProperties, name, "not_a_number")
        case KafkaConfig.GroupMaxSessionTimeoutMsProp => assertPropertyInvalid(baseProperties, name, "not_a_number")
        case KafkaConfig.GroupInitialRebalanceDelayMsProp => assertPropertyInvalid(baseProperties, name, "not_a_number")
        case KafkaConfig.GroupMaxSizeProp => assertPropertyInvalid(baseProperties, name, "not_a_number", "0", "-1")
        case KafkaConfig.OffsetMetadataMaxSizeProp => assertPropertyInvalid(baseProperties, name, "not_a_number")
        case KafkaConfig.OffsetsLoadBufferSizeProp => assertPropertyInvalid(baseProperties, name, "not_a_number", "0")
        case KafkaConfig.OffsetsTopicReplicationFactorProp => assertPropertyInvalid(baseProperties, name, "not_a_number", "0")
        case KafkaConfig.OffsetsTopicPartitionsProp => assertPropertyInvalid(baseProperties, name, "not_a_number", "0")
        case KafkaConfig.OffsetsTopicSegmentBytesProp => assertPropertyInvalid(baseProperties, name, "not_a_number", "0")
        case KafkaConfig.OffsetsTopicCompressionCodecProp => assertPropertyInvalid(baseProperties, name, "not_a_number", "-1")
        case KafkaConfig.OffsetsRetentionMinutesProp => assertPropertyInvalid(baseProperties, name, "not_a_number", "0")
        case KafkaConfig.OffsetsRetentionCheckIntervalMsProp => assertPropertyInvalid(baseProperties, name, "not_a_number", "0")
        case KafkaConfig.OffsetCommitTimeoutMsProp => assertPropertyInvalid(baseProperties, name, "not_a_number", "0")
        case KafkaConfig.OffsetCommitRequiredAcksProp => assertPropertyInvalid(baseProperties, name, "not_a_number", "-2")
        case KafkaConfig.TransactionalIdExpirationMsProp => assertPropertyInvalid(baseProperties, name, "not_a_number", "0", "-2")
        case KafkaConfig.TransactionsMaxTimeoutMsProp => assertPropertyInvalid(baseProperties, name, "not_a_number", "0", "-2")
        case KafkaConfig.TransactionsTopicMinISRProp => assertPropertyInvalid(baseProperties, name, "not_a_number", "0", "-2")
        case KafkaConfig.TransactionsLoadBufferSizeProp => assertPropertyInvalid(baseProperties, name, "not_a_number", "0", "-2")
        case KafkaConfig.TransactionsTopicPartitionsProp => assertPropertyInvalid(baseProperties, name, "not_a_number", "0", "-2")
        case KafkaConfig.TransactionsTopicSegmentBytesProp => assertPropertyInvalid(baseProperties, name, "not_a_number", "0", "-2")
        case KafkaConfig.TransactionsTopicReplicationFactorProp => assertPropertyInvalid(baseProperties, name, "not_a_number", "0", "-2")
        case KafkaConfig.NumQuotaSamplesProp => assertPropertyInvalid(baseProperties, name, "not_a_number", "0")
        case KafkaConfig.QuotaWindowSizeSecondsProp => assertPropertyInvalid(baseProperties, name, "not_a_number", "0")
        case KafkaConfig.DeleteTopicEnableProp => assertPropertyInvalid(baseProperties, name, "not_a_boolean", "0")

        case KafkaConfig.MetricNumSamplesProp => assertPropertyInvalid(baseProperties, name, "not_a_number", "-1", "0")
        case KafkaConfig.MetricSampleWindowMsProp => assertPropertyInvalid(baseProperties, name, "not_a_number", "-1", "0")
        case KafkaConfig.MetricReporterClassesProp => // ignore string
        case KafkaConfig.MetricRecordingLevelProp => // ignore string
        case KafkaConfig.RackProp => // ignore string
=======
        case ServerLogConfigs.LOG_INDEX_SIZE_MAX_BYTES_CONFIG => assertPropertyInvalid(baseProperties, name, "not_a_number", "3")
        case ServerLogConfigs.LOG_FLUSH_INTERVAL_MESSAGES_CONFIG => assertPropertyInvalid(baseProperties, name, "not_a_number", "0")
        case ServerLogConfigs.LOG_FLUSH_SCHEDULER_INTERVAL_MS_CONFIG => assertPropertyInvalid(baseProperties, name, "not_a_number")
        case ServerLogConfigs.LOG_FLUSH_INTERVAL_MS_CONFIG => assertPropertyInvalid(baseProperties, name, "not_a_number")
        case ServerLogConfigs.LOG_MESSAGE_TIMESTAMP_DIFFERENCE_MAX_MS_CONFIG => assertPropertyInvalid(baseProperties, name, "not_a_number")
        case ServerLogConfigs.LOG_MESSAGE_TIMESTAMP_BEFORE_MAX_MS_CONFIG => assertPropertyInvalid(baseProperties, name, "not_a_number")
        case ServerLogConfigs.LOG_MESSAGE_TIMESTAMP_AFTER_MAX_MS_CONFIG => assertPropertyInvalid(baseProperties, name, "not_a_number")
        case ServerLogConfigs.LOG_FLUSH_START_OFFSET_CHECKPOINT_INTERVAL_MS_CONFIG => assertPropertyInvalid(baseProperties, name, "not_a_number")
        case ServerLogConfigs.NUM_RECOVERY_THREADS_PER_DATA_DIR_CONFIG => assertPropertyInvalid(baseProperties, name, "not_a_number", "0")
        case ServerLogConfigs.AUTO_CREATE_TOPICS_ENABLE_CONFIG => assertPropertyInvalid(baseProperties, name, "not_a_boolean", "0")
        case ServerLogConfigs.MIN_IN_SYNC_REPLICAS_CONFIG => assertPropertyInvalid(baseProperties, name, "not_a_number", "0")
        case ReplicationConfigs.CONTROLLER_SOCKET_TIMEOUT_MS_CONFIG => assertPropertyInvalid(baseProperties, name, "not_a_number")
        case ReplicationConfigs.DEFAULT_REPLICATION_FACTOR_CONFIG => assertPropertyInvalid(baseProperties, name, "not_a_number")
        case ReplicationConfigs.REPLICA_LAG_TIME_MAX_MS_CONFIG => assertPropertyInvalid(baseProperties, name, "not_a_number")
        case ReplicationConfigs.REPLICA_SOCKET_TIMEOUT_MS_CONFIG => assertPropertyInvalid(baseProperties, name, "not_a_number", "-2")
        case ReplicationConfigs.REPLICA_SOCKET_RECEIVE_BUFFER_BYTES_CONFIG => assertPropertyInvalid(baseProperties, name, "not_a_number")
        case ReplicationConfigs.REPLICA_FETCH_MAX_BYTES_CONFIG => assertPropertyInvalid(baseProperties, name, "not_a_number")
        case ReplicationConfigs.REPLICA_FETCH_WAIT_MAX_MS_CONFIG => assertPropertyInvalid(baseProperties, name, "not_a_number")
        case ReplicationConfigs.REPLICA_FETCH_MIN_BYTES_CONFIG => assertPropertyInvalid(baseProperties, name, "not_a_number")
        case ReplicationConfigs.REPLICA_FETCH_RESPONSE_MAX_BYTES_CONFIG => assertPropertyInvalid(baseProperties, name, "not_a_number")
        case ReplicationConfigs.REPLICA_SELECTOR_CLASS_CONFIG => // Ignore string
        case ReplicationConfigs.NUM_REPLICA_FETCHERS_CONFIG => assertPropertyInvalid(baseProperties, name, "not_a_number")
        case ReplicationConfigs.REPLICA_HIGH_WATERMARK_CHECKPOINT_INTERVAL_MS_CONFIG => assertPropertyInvalid(baseProperties, name, "not_a_number")
        case ReplicationConfigs.FETCH_PURGATORY_PURGE_INTERVAL_REQUESTS_CONFIG => assertPropertyInvalid(baseProperties, name, "not_a_number")
        case ReplicationConfigs.PRODUCER_PURGATORY_PURGE_INTERVAL_REQUESTS_CONFIG => assertPropertyInvalid(baseProperties, name, "not_a_number")
        case ReplicationConfigs.DELETE_RECORDS_PURGATORY_PURGE_INTERVAL_REQUESTS_CONFIG => assertPropertyInvalid(baseProperties, name, "not_a_number")
        case ReplicationConfigs.AUTO_LEADER_REBALANCE_ENABLE_CONFIG => assertPropertyInvalid(baseProperties, name, "not_a_boolean", "0")
        case ReplicationConfigs.LEADER_IMBALANCE_PER_BROKER_PERCENTAGE_CONFIG => assertPropertyInvalid(baseProperties, name, "not_a_number")
        case ReplicationConfigs.LEADER_IMBALANCE_CHECK_INTERVAL_SECONDS_CONFIG => assertPropertyInvalid(baseProperties, name, "not_a_number")
        case ReplicationConfigs.UNCLEAN_LEADER_ELECTION_ENABLE_CONFIG => assertPropertyInvalid(baseProperties, name, "not_a_boolean", "0")
        case ServerConfigs.CONTROLLED_SHUTDOWN_MAX_RETRIES_CONFIG => assertPropertyInvalid(baseProperties, name, "not_a_number")
        case ServerConfigs.CONTROLLED_SHUTDOWN_RETRY_BACKOFF_MS_CONFIG => assertPropertyInvalid(baseProperties, name, "not_a_number")
        case ServerConfigs.CONTROLLED_SHUTDOWN_ENABLE_CONFIG => assertPropertyInvalid(baseProperties, name, "not_a_boolean", "0")
        case GroupCoordinatorConfig.GROUP_MIN_SESSION_TIMEOUT_MS_CONFIG => assertPropertyInvalid(baseProperties, name, "not_a_number")
        case GroupCoordinatorConfig.GROUP_MAX_SESSION_TIMEOUT_MS_CONFIG => assertPropertyInvalid(baseProperties, name, "not_a_number")
        case GroupCoordinatorConfig.GROUP_INITIAL_REBALANCE_DELAY_MS_CONFIG => assertPropertyInvalid(baseProperties, name, "not_a_number")
        case GroupCoordinatorConfig.GROUP_MAX_SIZE_CONFIG => assertPropertyInvalid(baseProperties, name, "not_a_number", "0", "-1")
        case GroupCoordinatorConfig.OFFSET_METADATA_MAX_SIZE_CONFIG => assertPropertyInvalid(baseProperties, name, "not_a_number")
        case GroupCoordinatorConfig.OFFSETS_LOAD_BUFFER_SIZE_CONFIG => assertPropertyInvalid(baseProperties, name, "not_a_number", "0")
        case GroupCoordinatorConfig.OFFSETS_TOPIC_REPLICATION_FACTOR_CONFIG => assertPropertyInvalid(baseProperties, name, "not_a_number", "0")
        case GroupCoordinatorConfig.OFFSETS_TOPIC_PARTITIONS_CONFIG => assertPropertyInvalid(baseProperties, name, "not_a_number", "0")
        case GroupCoordinatorConfig.OFFSETS_TOPIC_SEGMENT_BYTES_CONFIG => assertPropertyInvalid(baseProperties, name, "not_a_number", "0")
        case GroupCoordinatorConfig.OFFSETS_TOPIC_COMPRESSION_CODEC_CONFIG => assertPropertyInvalid(baseProperties, name, "not_a_number", "-1")
        case GroupCoordinatorConfig.OFFSETS_RETENTION_MINUTES_CONFIG => assertPropertyInvalid(baseProperties, name, "not_a_number", "0")
        case GroupCoordinatorConfig.OFFSETS_RETENTION_CHECK_INTERVAL_MS_CONFIG => assertPropertyInvalid(baseProperties, name, "not_a_number", "0")
        case GroupCoordinatorConfig.OFFSET_COMMIT_TIMEOUT_MS_CONFIG => assertPropertyInvalid(baseProperties, name, "not_a_number", "0")
        case GroupCoordinatorConfig.OFFSET_COMMIT_REQUIRED_ACKS_CONFIG => assertPropertyInvalid(baseProperties, name, "not_a_number", "-2")
        case TransactionStateManagerConfigs.TRANSACTIONAL_ID_EXPIRATION_MS_CONFIG => assertPropertyInvalid(baseProperties, name, "not_a_number", "0", "-2")
        case TransactionStateManagerConfigs.TRANSACTIONS_MAX_TIMEOUT_MS_CONFIG => assertPropertyInvalid(baseProperties, name, "not_a_number", "0", "-2")
        case TransactionLogConfigs.TRANSACTIONS_TOPIC_MIN_ISR_CONFIG => assertPropertyInvalid(baseProperties, name, "not_a_number", "0", "-2")
        case TransactionLogConfigs.TRANSACTIONS_LOAD_BUFFER_SIZE_CONFIG => assertPropertyInvalid(baseProperties, name, "not_a_number", "0", "-2")
        case TransactionLogConfigs.TRANSACTIONS_TOPIC_PARTITIONS_CONFIG => assertPropertyInvalid(baseProperties, name, "not_a_number", "0", "-2")
        case TransactionLogConfigs.TRANSACTIONS_TOPIC_SEGMENT_BYTES_CONFIG => assertPropertyInvalid(baseProperties, name, "not_a_number", "0", "-2")
        case TransactionLogConfigs.TRANSACTIONS_TOPIC_REPLICATION_FACTOR_CONFIG => assertPropertyInvalid(baseProperties, name, "not_a_number", "0", "-2")
        case QuotaConfigs.QUOTA_WINDOW_SIZE_SECONDS_CONFIG => assertPropertyInvalid(baseProperties, name, "not_a_number", "0")
        case ServerConfigs.DELETE_TOPIC_ENABLE_CONFIG => assertPropertyInvalid(baseProperties, name, "not_a_boolean", "0")

        case MetricConfigs.METRIC_NUM_SAMPLES_CONFIG => assertPropertyInvalid(baseProperties, name, "not_a_number", "-1", "0")
        case MetricConfigs.METRIC_SAMPLE_WINDOW_MS_CONFIG => assertPropertyInvalid(baseProperties, name, "not_a_number", "-1", "0")
        case MetricConfigs.METRIC_REPORTER_CLASSES_CONFIG => // ignore string
        case MetricConfigs.METRIC_RECORDING_LEVEL_CONFIG => // ignore string
        case ServerConfigs.BROKER_RACK_CONFIG => // ignore string

        case ServerConfigs.COMPRESSION_GZIP_LEVEL_CONFIG => assertPropertyInvalid(baseProperties, name, "not_a_number", "0")
        case ServerConfigs.COMPRESSION_LZ4_LEVEL_CONFIG => assertPropertyInvalid(baseProperties, name, "not_a_number", "0")
        case ServerConfigs.COMPRESSION_ZSTD_LEVEL_CONFIG => assertPropertyInvalid(baseProperties, name, "not_a_number", ZstdCompression.MAX_LEVEL + 1)

>>>>>>> 0971924e
        //SSL Configs
        case BrokerSecurityConfigs.PRINCIPAL_BUILDER_CLASS_CONFIG =>
        case BrokerSecurityConfigs.CONNECTIONS_MAX_REAUTH_MS_CONFIG =>
        case SslConfigs.SSL_PROTOCOL_CONFIG => // ignore string
        case SslConfigs.SSL_PROVIDER_CONFIG => // ignore string
        case SslConfigs.SSL_ENABLED_PROTOCOLS_CONFIG =>
        case SslConfigs.SSL_KEYSTORE_TYPE_CONFIG => // ignore string
        case SslConfigs.SSL_KEYSTORE_LOCATION_CONFIG => // ignore string
        case SslConfigs.SSL_KEYSTORE_PASSWORD_CONFIG => // ignore string
        case SslConfigs.SSL_KEY_PASSWORD_CONFIG => // ignore string
        case SslConfigs.SSL_KEYSTORE_CERTIFICATE_CHAIN_CONFIG => // ignore string
        case SslConfigs.SSL_KEYSTORE_KEY_CONFIG => // ignore string
        case SslConfigs.SSL_TRUSTSTORE_TYPE_CONFIG => // ignore string
        case SslConfigs.SSL_TRUSTSTORE_PASSWORD_CONFIG => // ignore string
        case SslConfigs.SSL_TRUSTSTORE_LOCATION_CONFIG => // ignore string
        case SslConfigs.SSL_TRUSTSTORE_CERTIFICATES_CONFIG => // ignore string
        case SslConfigs.SSL_KEYMANAGER_ALGORITHM_CONFIG =>
        case SslConfigs.SSL_TRUSTMANAGER_ALGORITHM_CONFIG =>
        case BrokerSecurityConfigs.SSL_CLIENT_AUTH_CONFIG => // ignore string
        case SslConfigs.SSL_ENDPOINT_IDENTIFICATION_ALGORITHM_CONFIG => // ignore string
        case SslConfigs.SSL_SECURE_RANDOM_IMPLEMENTATION_CONFIG => // ignore string
        case SslConfigs.SSL_CIPHER_SUITES_CONFIG => // ignore string
        case BrokerSecurityConfigs.SSL_PRINCIPAL_MAPPING_RULES_CONFIG => // ignore string

        //Sasl Configs
        case KRaftConfigs.SASL_MECHANISM_CONTROLLER_PROTOCOL_CONFIG => // ignore
        case BrokerSecurityConfigs.SASL_MECHANISM_INTER_BROKER_PROTOCOL_CONFIG => // ignore
        case BrokerSecurityConfigs.SASL_ENABLED_MECHANISMS_CONFIG =>
        case SaslConfigs.SASL_CLIENT_CALLBACK_HANDLER_CLASS =>
        case BrokerSecurityConfigs.SASL_SERVER_CALLBACK_HANDLER_CLASS_CONFIG =>
        case SaslConfigs.SASL_LOGIN_CLASS =>
        case SaslConfigs.SASL_LOGIN_CALLBACK_HANDLER_CLASS =>
        case SaslConfigs.SASL_KERBEROS_SERVICE_NAME => // ignore string
        case SaslConfigs.SASL_KERBEROS_KINIT_CMD =>
        case SaslConfigs.SASL_KERBEROS_TICKET_RENEW_WINDOW_FACTOR =>
        case SaslConfigs.SASL_KERBEROS_TICKET_RENEW_JITTER =>
        case SaslConfigs.SASL_KERBEROS_MIN_TIME_BEFORE_RELOGIN =>
        case BrokerSecurityConfigs.SASL_KERBEROS_PRINCIPAL_TO_LOCAL_RULES_CONFIG => // ignore string
        case SaslConfigs.SASL_JAAS_CONFIG =>
        case SaslConfigs.SASL_LOGIN_REFRESH_WINDOW_FACTOR =>
        case SaslConfigs.SASL_LOGIN_REFRESH_WINDOW_JITTER =>
        case SaslConfigs.SASL_LOGIN_REFRESH_MIN_PERIOD_SECONDS =>
        case SaslConfigs.SASL_LOGIN_REFRESH_BUFFER_SECONDS =>
        case SaslConfigs.SASL_LOGIN_CONNECT_TIMEOUT_MS =>
        case SaslConfigs.SASL_LOGIN_READ_TIMEOUT_MS =>
        case SaslConfigs.SASL_LOGIN_RETRY_BACKOFF_MAX_MS =>
        case SaslConfigs.SASL_LOGIN_RETRY_BACKOFF_MS =>
        case SaslConfigs.SASL_OAUTHBEARER_SCOPE_CLAIM_NAME =>
        case SaslConfigs.SASL_OAUTHBEARER_SUB_CLAIM_NAME =>
        case SaslConfigs.SASL_OAUTHBEARER_TOKEN_ENDPOINT_URL =>
        case SaslConfigs.SASL_OAUTHBEARER_JWKS_ENDPOINT_URL =>
        case SaslConfigs.SASL_OAUTHBEARER_JWKS_ENDPOINT_REFRESH_MS =>
        case SaslConfigs.SASL_OAUTHBEARER_JWKS_ENDPOINT_RETRY_BACKOFF_MAX_MS =>
        case SaslConfigs.SASL_OAUTHBEARER_JWKS_ENDPOINT_RETRY_BACKOFF_MS =>
        case SaslConfigs.SASL_OAUTHBEARER_CLOCK_SKEW_SECONDS =>
        case SaslConfigs.SASL_OAUTHBEARER_EXPECTED_AUDIENCE =>
        case SaslConfigs.SASL_OAUTHBEARER_EXPECTED_ISSUER =>

        // Security config
        case SecurityConfig.SECURITY_PROVIDERS_CONFIG =>

        // Password encoder configs
        case PasswordEncoderConfigs.PASSWORD_ENCODER_SECRET_CONFIG =>
        case PasswordEncoderConfigs.PASSWORD_ENCODER_OLD_SECRET_CONFIG =>
        case PasswordEncoderConfigs.PASSWORD_ENCODER_KEYFACTORY_ALGORITHM_CONFIG =>
        case PasswordEncoderConfigs.PASSWORD_ENCODER_CIPHER_ALGORITHM_CONFIG =>
        case PasswordEncoderConfigs.PASSWORD_ENCODER_KEY_LENGTH_CONFIG => assertPropertyInvalid(baseProperties, name, "not_a_number", "-1", "0")
        case PasswordEncoderConfigs.PASSWORD_ENCODER_ITERATIONS_CONFIG => assertPropertyInvalid(baseProperties, name, "not_a_number", "-1", "0")

        //delegation token configs
        case DelegationTokenManagerConfigs.DELEGATION_TOKEN_SECRET_KEY_ALIAS_CONFIG => // ignore
        case DelegationTokenManagerConfigs.DELEGATION_TOKEN_SECRET_KEY_CONFIG => // ignore
        case DelegationTokenManagerConfigs.DELEGATION_TOKEN_MAX_LIFETIME_CONFIG => assertPropertyInvalid(baseProperties, name, "not_a_number", "0")
        case DelegationTokenManagerConfigs.DELEGATION_TOKEN_EXPIRY_TIME_MS_CONFIG => assertPropertyInvalid(baseProperties, name, "not_a_number", "0")
        case DelegationTokenManagerConfigs.DELEGATION_TOKEN_EXPIRY_CHECK_INTERVAL_MS_CONFIG => assertPropertyInvalid(baseProperties, name, "not_a_number", "0")

        //Kafka Yammer metrics reporter configs
        case MetricConfigs.KAFKA_METRICS_REPORTER_CLASSES_CONFIG => // ignore
        case MetricConfigs.KAFKA_METRICS_POLLING_INTERVAL_SECONDS_CONFIG => //ignore

        case BrokerSecurityConfigs.SASL_SERVER_MAX_RECEIVE_SIZE_CONFIG => assertPropertyInvalid(baseProperties, name, "not_a_number")

        // Raft Quorum Configs
        case QuorumConfig.QUORUM_VOTERS_CONFIG => // ignore string
        case QuorumConfig.QUORUM_ELECTION_TIMEOUT_MS_CONFIG => assertPropertyInvalid(baseProperties, name, "not_a_number")
        case QuorumConfig.QUORUM_FETCH_TIMEOUT_MS_CONFIG => assertPropertyInvalid(baseProperties, name, "not_a_number")
        case QuorumConfig.QUORUM_ELECTION_BACKOFF_MAX_MS_CONFIG => assertPropertyInvalid(baseProperties, name, "not_a_number")
        case QuorumConfig.QUORUM_LINGER_MS_CONFIG => assertPropertyInvalid(baseProperties, name, "not_a_number")
        case QuorumConfig.QUORUM_REQUEST_TIMEOUT_MS_CONFIG => assertPropertyInvalid(baseProperties, name, "not_a_number")
        case QuorumConfig.QUORUM_RETRY_BACKOFF_MS_CONFIG => assertPropertyInvalid(baseProperties, name, "not_a_number")

        // Remote Log Manager Configs
        case RemoteLogManagerConfig.REMOTE_LOG_STORAGE_SYSTEM_ENABLE_PROP => assertPropertyInvalid(baseProperties, name, "not_a_boolean")
        case RemoteLogManagerConfig.REMOTE_STORAGE_MANAGER_CLASS_NAME_PROP => // ignore string
        case RemoteLogManagerConfig.REMOTE_STORAGE_MANAGER_CLASS_PATH_PROP => // ignore string
        case RemoteLogManagerConfig.REMOTE_STORAGE_MANAGER_CONFIG_PREFIX_PROP => // ignore string
        case RemoteLogManagerConfig.REMOTE_LOG_METADATA_MANAGER_CLASS_NAME_PROP => // ignore string
        case RemoteLogManagerConfig.REMOTE_LOG_METADATA_MANAGER_CLASS_PATH_PROP => // ignore string
        case RemoteLogManagerConfig.REMOTE_LOG_METADATA_MANAGER_CONFIG_PREFIX_PROP => // ignore string
        case RemoteLogManagerConfig.REMOTE_LOG_METADATA_MANAGER_LISTENER_NAME_PROP => // ignore string
        case RemoteLogManagerConfig.REMOTE_LOG_INDEX_FILE_CACHE_TOTAL_SIZE_BYTES_PROP => assertPropertyInvalid(baseProperties, name, "not_a_number", 0, -1)
        case RemoteLogManagerConfig.REMOTE_LOG_MANAGER_THREAD_POOL_SIZE_PROP => assertPropertyInvalid(baseProperties, name, "not_a_number", 0, -1)
        case RemoteLogManagerConfig.REMOTE_LOG_MANAGER_TASK_INTERVAL_MS_PROP => assertPropertyInvalid(baseProperties, name, "not_a_number", 0, -1)
        case RemoteLogManagerConfig.REMOTE_LOG_MANAGER_TASK_RETRY_BACK_OFF_MS_PROP => assertPropertyInvalid(baseProperties, name, "not_a_number", 0, -1)
        case RemoteLogManagerConfig.REMOTE_LOG_MANAGER_TASK_RETRY_BACK_OFF_MAX_MS_PROP => assertPropertyInvalid(baseProperties, name, "not_a_number", 0, -1)
        case RemoteLogManagerConfig.REMOTE_LOG_MANAGER_TASK_RETRY_JITTER_PROP => assertPropertyInvalid(baseProperties, name, "not_a_number", -1, 0.51)
        case RemoteLogManagerConfig.REMOTE_LOG_READER_THREADS_PROP => assertPropertyInvalid(baseProperties, name, "not_a_number", 0, -1)
        case RemoteLogManagerConfig.REMOTE_LOG_READER_MAX_PENDING_TASKS_PROP => assertPropertyInvalid(baseProperties, name, "not_a_number", 0, -1)
        case RemoteLogManagerConfig.LOG_LOCAL_RETENTION_MS_PROP => assertPropertyInvalid(baseProperties, name, "not_a_number", -3)
        case RemoteLogManagerConfig.LOG_LOCAL_RETENTION_BYTES_PROP => assertPropertyInvalid(baseProperties, name, "not_a_number", -3)

        /** New group coordinator configs */
        case GroupCoordinatorConfig.NEW_GROUP_COORDINATOR_ENABLE_CONFIG => // ignore
        case GroupCoordinatorConfig.GROUP_COORDINATOR_NUM_THREADS_CONFIG => assertPropertyInvalid(baseProperties, name, "not_a_number", 0, -1)

        /** Consumer groups configs */
        case GroupCoordinatorConfig.CONSUMER_GROUP_SESSION_TIMEOUT_MS_CONFIG => assertPropertyInvalid(baseProperties, name, "not_a_number", 0, -1)
        case GroupCoordinatorConfig.CONSUMER_GROUP_MIN_SESSION_TIMEOUT_MS_CONFIG => assertPropertyInvalid(baseProperties, name, "not_a_number", 0, -1)
        case GroupCoordinatorConfig.CONSUMER_GROUP_MAX_SESSION_TIMEOUT_MS_CONFIG => assertPropertyInvalid(baseProperties, name, "not_a_number", 0, -1)
        case GroupCoordinatorConfig.CONSUMER_GROUP_HEARTBEAT_INTERVAL_MS_CONFIG => assertPropertyInvalid(baseProperties, name, "not_a_number", 0, -1)
        case GroupCoordinatorConfig.CONSUMER_GROUP_MIN_HEARTBEAT_INTERVAL_MS_CONFIG => assertPropertyInvalid(baseProperties, name, "not_a_number", 0, -1)
        case GroupCoordinatorConfig.CONSUMER_GROUP_MAX_HEARTBEAT_INTERVAL_MS_CONFIG => assertPropertyInvalid(baseProperties, name, "not_a_number", 0, -1)
        case GroupCoordinatorConfig.CONSUMER_GROUP_MAX_SIZE_CONFIG => assertPropertyInvalid(baseProperties, name, "not_a_number", 0, -1)
        case GroupCoordinatorConfig.CONSUMER_GROUP_ASSIGNORS_CONFIG => // ignore string

        // AutoMQ inject start
        case KafkaConfig.ElasticStreamEndpointProp => // ignore string
        case KafkaConfig.ElasticStreamNamespaceProp => // ignore string
        case KafkaConfig.S3EndpointProp => // ignore string
        case KafkaConfig.S3RegionProp => // ignore string
        case KafkaConfig.S3PathStyleProp => // ignore string
        case KafkaConfig.S3BucketProp => // ignore string
        case KafkaConfig.S3WALPathProp=> // ignore string
        case KafkaConfig.S3WALCapacityProp => // ignore string
        case KafkaConfig.S3WALThreadProp => // ignore string
        case KafkaConfig.S3WALIOPSProp => // ignore string
        case KafkaConfig.S3WALCacheSizeProp => // ignore string
        case KafkaConfig.S3WALUploadThresholdProp => // ignore string
        case KafkaConfig.S3StreamSplitSizeProp => // ignore string
        case KafkaConfig.S3ObjectBlockSizeProp => // ignore string
        case KafkaConfig.S3ObjectPartSizeProp => // ignore string
        case KafkaConfig.S3BlockCacheSizeProp => // ignore string
        case KafkaConfig.S3StreamObjectCompactionIntervalMinutesProp => // ignore string
        case KafkaConfig.S3StreamObjectCompactionMaxSizeBytesProp => // ignore string
        case KafkaConfig.S3ControllerRequestRetryMaxCountProp => // ignore string
        case KafkaConfig.S3ControllerRequestRetryBaseDelayMsProp => // ignore string
        case KafkaConfig.S3StreamSetObjectCompactionIntervalProp => // ignore string
        case KafkaConfig.S3StreamSetObjectCompactionCacheSizeProp => // ignore string
        case KafkaConfig.S3StreamSetObjectCompactionStreamSplitSizeProp => // ignore string
        case KafkaConfig.S3StreamSetObjectCompactionForceSplitMinutesProp => // ignore string
        case KafkaConfig.S3StreamSetObjectCompactionMaxObjectNumProp=> // ignore string
        case KafkaConfig.S3MaxStreamNumPerStreamSetObjectProp => // ignore string
        case KafkaConfig.S3MaxStreamObjectNumPerCommit => // ignore string
        case KafkaConfig.S3MockEnableProp => // ignore string
        case KafkaConfig.S3ObjectDeleteRetentionMinutes => // ignore string
        case KafkaConfig.S3ObjectLogEnableProp => // ignore string
        case KafkaConfig.S3NetworkBaselineBandwidthProp => // ignore string
        case KafkaConfig.S3RefillPeriodMsProp => // ignore string
        case KafkaConfig.S3MetricsEnableProp => // ignore string
        case KafkaConfig.S3TracerEnableProp => // ignore string
        case KafkaConfig.S3ExporterOTLPEndpointProp => // ignore string
        case KafkaConfig.S3ExporterOTLPProtocolProp => // ignore string
        case KafkaConfig.S3ExporterOTLPCompressionEnableProp => // ignore string
        case KafkaConfig.S3TraceExporterOTLPEndpointProp => // ignore string
        case KafkaConfig.S3ExporterReportIntervalMsProp => // ignore string
        case KafkaConfig.S3MetricsLevelProp => // ignore string
        case KafkaConfig.S3MetricsExporterTypeProp => // ignore string
        case KafkaConfig.S3MetricsExporterPromHostProp => // ignore string
        case KafkaConfig.S3MetricsExporterPromPortProp => // ignore string
        case KafkaConfig.S3SpanScheduledDelayMsProp => // ignore string
        case KafkaConfig.S3SpanMaxQueueSizeProp => // ignore string
        case KafkaConfig.S3SpanMaxBatchSizeProp => // ignore string
        // AutoMQ inject end

        case _ => assertPropertyInvalid(baseProperties, name, "not_a_number", "-1")
      }
    }
  }

  @nowarn("cat=deprecation")
  @Test
  def testDynamicLogConfigs(): Unit = {
    def baseProperties: Properties = {
      val validRequiredProperties = new Properties()
      validRequiredProperties.setProperty(ZkConfigs.ZK_CONNECT_CONFIG, "127.0.0.1:2181")
      validRequiredProperties
    }

    val props = baseProperties
    props.put(RemoteLogManagerConfig.REMOTE_LOG_STORAGE_SYSTEM_ENABLE_PROP, "true")
    val config = KafkaConfig.fromProps(props)

    def assertDynamic(property: String, value: Any, accessor: () => Any): Unit = {
      val initial = accessor()
      props.setProperty(property, value.toString)
      config.updateCurrentConfig(new KafkaConfig(props))
      assertNotEquals(initial, accessor())
    }

    // Test dynamic log config values can be correctly passed through via KafkaConfig to LogConfig
    // Every log config prop must be explicitly accounted for here.
    // A value other than the default value for this config should be set to ensure that we can check whether
    // the value is dynamically updatable.
    ServerTopicConfigSynonyms.TOPIC_CONFIG_SYNONYMS.forEach { case (logConfig, kafkaConfigProp) =>
      logConfig match {
        case TopicConfig.CLEANUP_POLICY_CONFIG =>
          assertDynamic(kafkaConfigProp, TopicConfig.CLEANUP_POLICY_COMPACT, () => config.logCleanupPolicy)
        case TopicConfig.COMPRESSION_TYPE_CONFIG =>
          assertDynamic(kafkaConfigProp, "lz4", () => config.compressionType)
        case TopicConfig.COMPRESSION_GZIP_LEVEL_CONFIG =>
          assertDynamic(kafkaConfigProp, "5", () => config.gzipCompressionLevel)
        case TopicConfig.COMPRESSION_LZ4_LEVEL_CONFIG =>
          assertDynamic(kafkaConfigProp, "5", () => config.lz4CompressionLevel)
        case TopicConfig.COMPRESSION_ZSTD_LEVEL_CONFIG =>
          assertDynamic(kafkaConfigProp, "5", () => config.zstdCompressionLevel)
        case TopicConfig.SEGMENT_BYTES_CONFIG =>
          assertDynamic(kafkaConfigProp, 10000, () => config.logSegmentBytes)
        case TopicConfig.SEGMENT_MS_CONFIG =>
          assertDynamic(kafkaConfigProp, 10001L, () => config.logRollTimeMillis)
        case TopicConfig.DELETE_RETENTION_MS_CONFIG =>
          assertDynamic(kafkaConfigProp, 10002L, () => config.logCleanerDeleteRetentionMs)
        case TopicConfig.FILE_DELETE_DELAY_MS_CONFIG =>
          assertDynamic(kafkaConfigProp, 10003L, () => config.logDeleteDelayMs)
        case TopicConfig.FLUSH_MESSAGES_INTERVAL_CONFIG =>
          assertDynamic(kafkaConfigProp, 10004L, () => config.logFlushIntervalMessages)
        case TopicConfig.FLUSH_MS_CONFIG =>
          assertDynamic(kafkaConfigProp, 10005L, () => config.logFlushIntervalMs)
        case TopicConfig.MAX_COMPACTION_LAG_MS_CONFIG =>
          assertDynamic(kafkaConfigProp, 10006L, () => config.logCleanerMaxCompactionLagMs)
        case TopicConfig.INDEX_INTERVAL_BYTES_CONFIG =>
          assertDynamic(kafkaConfigProp, 10007, () => config.logIndexIntervalBytes)
        case TopicConfig.MAX_MESSAGE_BYTES_CONFIG =>
          assertDynamic(kafkaConfigProp, 10008, () => config.messageMaxBytes)
        case TopicConfig.MESSAGE_DOWNCONVERSION_ENABLE_CONFIG =>
          assertDynamic(kafkaConfigProp, false, () => config.logMessageDownConversionEnable)
        case TopicConfig.MESSAGE_TIMESTAMP_DIFFERENCE_MAX_MS_CONFIG =>
          assertDynamic(kafkaConfigProp, 10009, () => config.logMessageTimestampDifferenceMaxMs)
        case TopicConfig.MESSAGE_TIMESTAMP_BEFORE_MAX_MS_CONFIG =>
          assertDynamic(kafkaConfigProp, 10015L, () => config.logMessageTimestampBeforeMaxMs)
        case TopicConfig.MESSAGE_TIMESTAMP_AFTER_MAX_MS_CONFIG =>
          assertDynamic(kafkaConfigProp, 10016L, () => config.logMessageTimestampAfterMaxMs)
        case TopicConfig.MESSAGE_TIMESTAMP_TYPE_CONFIG =>
          assertDynamic(kafkaConfigProp, "LogAppendTime", () => config.logMessageTimestampType.name)
        case TopicConfig.MIN_CLEANABLE_DIRTY_RATIO_CONFIG =>
          assertDynamic(kafkaConfigProp, 0.01, () => config.logCleanerMinCleanRatio)
        case TopicConfig.MIN_COMPACTION_LAG_MS_CONFIG =>
          assertDynamic(kafkaConfigProp, 10010L, () => config.logCleanerMinCompactionLagMs)
        case TopicConfig.MIN_IN_SYNC_REPLICAS_CONFIG =>
          assertDynamic(kafkaConfigProp, 4, () => config.minInSyncReplicas)
        case TopicConfig.PREALLOCATE_CONFIG =>
          assertDynamic(kafkaConfigProp, true, () => config.logPreAllocateEnable)
        case TopicConfig.RETENTION_BYTES_CONFIG =>
          assertDynamic(kafkaConfigProp, 10011L, () => config.logRetentionBytes)
        case TopicConfig.RETENTION_MS_CONFIG =>
          assertDynamic(kafkaConfigProp, 10012L, () => config.logRetentionTimeMillis)
        case TopicConfig.SEGMENT_INDEX_BYTES_CONFIG =>
          assertDynamic(kafkaConfigProp, 10013, () => config.logIndexSizeMaxBytes)
        case TopicConfig.SEGMENT_JITTER_MS_CONFIG =>
          assertDynamic(kafkaConfigProp, 10014L, () => config.logRollTimeJitterMillis)
        case TopicConfig.UNCLEAN_LEADER_ELECTION_ENABLE_CONFIG =>
          assertDynamic(kafkaConfigProp, true, () => config.uncleanLeaderElectionEnable)
        case TopicConfig.LOCAL_LOG_RETENTION_MS_CONFIG =>
          assertDynamic(kafkaConfigProp, 10015L, () => config.logLocalRetentionMs)
        case TopicConfig.LOCAL_LOG_RETENTION_BYTES_CONFIG =>
          assertDynamic(kafkaConfigProp, 10016L, () => config.logLocalRetentionBytes)
        case TopicConfig.MESSAGE_FORMAT_VERSION_CONFIG =>
        // not dynamically updatable
        case QuotaConfigs.FOLLOWER_REPLICATION_THROTTLED_REPLICAS_CONFIG =>
        // topic only config
        case QuotaConfigs.LEADER_REPLICATION_THROTTLED_REPLICAS_CONFIG =>
        // topic only config
        case prop =>
          fail(prop + " must be explicitly checked for dynamic updatability. Note that LogConfig(s) require that KafkaConfig value lookups are dynamic and not static values.")
      }
    }
  }

  @Test
  def testSpecificProperties(): Unit = {
    val defaults = new Properties()
    defaults.setProperty(ZkConfigs.ZK_CONNECT_CONFIG, "127.0.0.1:2181")
    // For ZkConnectionTimeoutMs
    defaults.setProperty(ZkConfigs.ZK_SESSION_TIMEOUT_MS_CONFIG, "1234")
    defaults.setProperty(ServerConfigs.BROKER_ID_GENERATION_ENABLE_CONFIG, "false")
    defaults.setProperty(ServerConfigs.RESERVED_BROKER_MAX_ID_CONFIG, "1")
    defaults.setProperty(ServerConfigs.BROKER_ID_CONFIG, "1")
    defaults.setProperty(SocketServerConfigs.LISTENERS_CONFIG, "PLAINTEXT://127.0.0.1:1122")
    defaults.setProperty(SocketServerConfigs.MAX_CONNECTIONS_PER_IP_OVERRIDES_CONFIG, "127.0.0.1:2, 127.0.0.2:3")
    defaults.setProperty(ServerLogConfigs.LOG_DIR_CONFIG, "/tmp1,/tmp2")
    defaults.setProperty(ServerLogConfigs.LOG_ROLL_TIME_HOURS_CONFIG, "12")
    defaults.setProperty(ServerLogConfigs.LOG_ROLL_TIME_JITTER_HOURS_CONFIG, "11")
    defaults.setProperty(ServerLogConfigs.LOG_RETENTION_TIME_HOURS_CONFIG, "10")
    //For LOG_FLUSH_INTERVAL_MS_CONFIG
    defaults.setProperty(ServerLogConfigs.LOG_FLUSH_SCHEDULER_INTERVAL_MS_CONFIG, "123")
    defaults.setProperty(GroupCoordinatorConfig.OFFSETS_TOPIC_COMPRESSION_CODEC_CONFIG, CompressionType.SNAPPY.id.toString)
    // For MetricRecordingLevelProp
    defaults.setProperty(MetricConfigs.METRIC_RECORDING_LEVEL_CONFIG, Sensor.RecordingLevel.DEBUG.toString)

    val config = KafkaConfig.fromProps(defaults)
    assertEquals("127.0.0.1:2181", config.zkConnect)
    assertEquals(1234, config.zkConnectionTimeoutMs)
    assertEquals(false, config.brokerIdGenerationEnable)
    assertEquals(1, config.maxReservedBrokerId)
    assertEquals(1, config.brokerId)
    assertEquals(Seq("PLAINTEXT://127.0.0.1:1122"), config.effectiveAdvertisedListeners.map(_.connectionString))
    assertEquals(Map("127.0.0.1" -> 2, "127.0.0.2" -> 3), config.maxConnectionsPerIpOverrides)
    assertEquals(List("/tmp1", "/tmp2"), config.logDirs)
    assertEquals(12 * 60L * 1000L * 60, config.logRollTimeMillis)
    assertEquals(11 * 60L * 1000L * 60, config.logRollTimeJitterMillis)
    assertEquals(10 * 60L * 1000L * 60, config.logRetentionTimeMillis)
    assertEquals(123L, config.logFlushIntervalMs)
    assertEquals(CompressionType.SNAPPY, config.offsetsTopicCompressionType)
    assertEquals(Sensor.RecordingLevel.DEBUG.toString, config.metricRecordingLevel)
    assertEquals(false, config.tokenAuthEnabled)
    assertEquals(7 * 24 * 60L * 60L * 1000L, config.delegationTokenMaxLifeMs)
    assertEquals(24 * 60L * 60L * 1000L, config.delegationTokenExpiryTimeMs)
    assertEquals(1 * 60L * 1000L * 60, config.delegationTokenExpiryCheckIntervalMs)

    defaults.setProperty(DelegationTokenManagerConfigs.DELEGATION_TOKEN_SECRET_KEY_CONFIG, "1234567890")
    val config1 = KafkaConfig.fromProps(defaults)
    assertEquals(true, config1.tokenAuthEnabled)
  }

  @Test
  def testNonroutableAdvertisedListeners(): Unit = {
    val props = new Properties()
    props.setProperty(ZkConfigs.ZK_CONNECT_CONFIG, "127.0.0.1:2181")
    props.setProperty(SocketServerConfigs.LISTENERS_CONFIG, "PLAINTEXT://0.0.0.0:9092")
    assertFalse(isValidKafkaConfig(props))
  }

  @Test
  def testMaxConnectionsPerIpProp(): Unit = {
    val props = TestUtils.createBrokerConfig(0, TestUtils.MockZkConnect, port = 8181)
    props.setProperty(SocketServerConfigs.MAX_CONNECTIONS_PER_IP_CONFIG, "0")
    assertFalse(isValidKafkaConfig(props))
    props.setProperty(SocketServerConfigs.MAX_CONNECTIONS_PER_IP_OVERRIDES_CONFIG, "127.0.0.1:100")
    KafkaConfig.fromProps(props)
    props.setProperty(SocketServerConfigs.MAX_CONNECTIONS_PER_IP_OVERRIDES_CONFIG, "127.0.0.0#:100")
    assertFalse(isValidKafkaConfig(props))
  }

  private def assertPropertyInvalid(validRequiredProps: => Properties, name: String, values: Any*): Unit = {
    values.foreach { value =>
      val props = validRequiredProps
      props.setProperty(name, value.toString)

      val buildConfig: Executable = () => KafkaConfig.fromProps(props)
      assertThrows(classOf[Exception], buildConfig,
      s"Expected exception for property `$name` with invalid value `$value` was not thrown")
    }
  }

  @Test
  def testDistinctControllerAndAdvertisedListenersAllowedForKRaftBroker(): Unit = {
    val props = new Properties()
    props.setProperty(KRaftConfigs.PROCESS_ROLES_CONFIG, "broker")
    props.setProperty(SocketServerConfigs.LISTENERS_CONFIG, "PLAINTEXT://A:9092,SSL://B:9093,SASL_SSL://C:9094")
    props.setProperty(SocketServerConfigs.ADVERTISED_LISTENERS_CONFIG, "PLAINTEXT://A:9092,SSL://B:9093") // explicitly setting it in KRaft
    props.setProperty(KRaftConfigs.CONTROLLER_LISTENER_NAMES_CONFIG, "SASL_SSL")
    props.setProperty(KRaftConfigs.NODE_ID_CONFIG, "2")
    props.setProperty(QuorumConfig.QUORUM_VOTERS_CONFIG, "3@localhost:9094")

    // invalid due to extra listener also appearing in controller listeners
    assertBadConfigContainingMessage(props,
      "controller.listener.names must not contain a value appearing in the 'listeners' configuration when running KRaft with just the broker role")

    // Valid now
    props.setProperty(SocketServerConfigs.LISTENERS_CONFIG, "PLAINTEXT://A:9092,SSL://B:9093")
    KafkaConfig.fromProps(props)

    // Also valid if we let advertised listeners be derived from listeners/controller.listener.names
    // since listeners and advertised.listeners are explicitly identical at this point
    props.remove(SocketServerConfigs.ADVERTISED_LISTENERS_CONFIG)
    KafkaConfig.fromProps(props)
  }

  @Test
  def testControllerListenersCannotBeAdvertisedForKRaftBroker(): Unit = {
    val props = new Properties()
    props.setProperty(KRaftConfigs.PROCESS_ROLES_CONFIG, "broker,controller")
    val listeners = "PLAINTEXT://A:9092,SSL://B:9093,SASL_SSL://C:9094"
    props.setProperty(SocketServerConfigs.LISTENERS_CONFIG, listeners)
    props.setProperty(SocketServerConfigs.ADVERTISED_LISTENERS_CONFIG, listeners) // explicitly setting it in KRaft
    props.setProperty(ReplicationConfigs.INTER_BROKER_LISTENER_NAME_CONFIG, "SASL_SSL")
    props.setProperty(KRaftConfigs.CONTROLLER_LISTENER_NAMES_CONFIG, "PLAINTEXT,SSL")
    props.setProperty(KRaftConfigs.NODE_ID_CONFIG, "2")
    props.setProperty(QuorumConfig.QUORUM_VOTERS_CONFIG, "2@localhost:9092")
    assertBadConfigContainingMessage(props,
      "The advertised.listeners config must not contain KRaft controller listeners from controller.listener.names when process.roles contains the broker role")

    // Valid now
    props.setProperty(SocketServerConfigs.ADVERTISED_LISTENERS_CONFIG, "SASL_SSL://C:9094")
    KafkaConfig.fromProps(props)

    // Also valid if we allow advertised listeners to derive from listeners/controller.listener.names
    props.remove(SocketServerConfigs.ADVERTISED_LISTENERS_CONFIG)
    KafkaConfig.fromProps(props)
  }

  @Test
  def testAdvertisedListenersDisallowedForKRaftControllerOnlyRole(): Unit = {
    // Test that advertised listeners cannot be set when KRaft and server is controller only.
    // Test that listeners must enumerate every controller listener
    // Test that controller listener must enumerate every listener
    val correctListeners = "PLAINTEXT://A:9092,SSL://B:9093"
    val incorrectListeners = "PLAINTEXT://A:9092,SSL://B:9093,SASL_SSL://C:9094"

    val correctControllerListenerNames = "PLAINTEXT,SSL"

    val props = new Properties()
    props.setProperty(KRaftConfigs.PROCESS_ROLES_CONFIG, "controller")
    props.setProperty(SocketServerConfigs.LISTENERS_CONFIG, correctListeners)
    props.setProperty(SocketServerConfigs.ADVERTISED_LISTENERS_CONFIG, incorrectListeners)
    props.setProperty(KRaftConfigs.CONTROLLER_LISTENER_NAMES_CONFIG, correctControllerListenerNames)
    props.setProperty(KRaftConfigs.NODE_ID_CONFIG, "2")
    props.setProperty(QuorumConfig.QUORUM_VOTERS_CONFIG, "2@localhost:9092")
    var expectedExceptionContainsText = "The advertised.listeners config must be empty when process.roles=controller"
    assertBadConfigContainingMessage(props, expectedExceptionContainsText)

    // Invalid if advertised listeners is explicitly to the set
    props.setProperty(SocketServerConfigs.ADVERTISED_LISTENERS_CONFIG, correctListeners)
    assertBadConfigContainingMessage(props, expectedExceptionContainsText)

    // Invalid if listeners contains names not in controller.listener.names
    props.remove(SocketServerConfigs.ADVERTISED_LISTENERS_CONFIG)
    props.setProperty(SocketServerConfigs.LISTENERS_CONFIG, incorrectListeners)
    expectedExceptionContainsText = """The listeners config must only contain KRaft controller listeners from
    |controller.listener.names when process.roles=controller""".stripMargin.replaceAll("\n", " ")
    assertBadConfigContainingMessage(props, expectedExceptionContainsText)

    // Invalid if listeners doesn't contain every name in controller.listener.names
    props.setProperty(SocketServerConfigs.LISTENERS_CONFIG, correctListeners)
    props.setProperty(KRaftConfigs.CONTROLLER_LISTENER_NAMES_CONFIG, correctControllerListenerNames + ",SASL_SSL")
    expectedExceptionContainsText = """controller.listener.names must only contain values appearing in the 'listeners'
    |configuration when running the KRaft controller role""".stripMargin.replaceAll("\n", " ")
    assertBadConfigContainingMessage(props, expectedExceptionContainsText)

    // Valid now
    props.setProperty(KRaftConfigs.CONTROLLER_LISTENER_NAMES_CONFIG, correctControllerListenerNames)
    KafkaConfig.fromProps(props)
  }

  @Test
  def testControllerQuorumVoterStringsToNodes(): Unit = {
    assertThrows(classOf[ConfigException], () => QuorumConfig.quorumVoterStringsToNodes(Collections.singletonList("")))
    assertEquals(Seq(new Node(3000, "example.com", 9093)),
      QuorumConfig.quorumVoterStringsToNodes(util.Arrays.asList("3000@example.com:9093")).asScala.toSeq)
    assertEquals(Seq(new Node(3000, "example.com", 9093),
      new Node(3001, "example.com", 9094)),
      QuorumConfig.quorumVoterStringsToNodes(util.Arrays.asList("3000@example.com:9093","3001@example.com:9094")).asScala.toSeq)
  }

  @Test
  def testInvalidQuorumVoterConfig(): Unit = {
    assertInvalidQuorumVoters("1")
    assertInvalidQuorumVoters("1@")
    assertInvalidQuorumVoters("1:")
    assertInvalidQuorumVoters("blah@")
    assertInvalidQuorumVoters("1@kafka1")
    assertInvalidQuorumVoters("1@kafka1:9092,")
    assertInvalidQuorumVoters("1@kafka1:9092,")
    assertInvalidQuorumVoters("1@kafka1:9092,2")
    assertInvalidQuorumVoters("1@kafka1:9092,2@")
    assertInvalidQuorumVoters("1@kafka1:9092,2@blah")
    assertInvalidQuorumVoters("1@kafka1:9092,2@blah,")
    assertInvalidQuorumVoters("1@kafka1:9092:1@kafka2:9092")
  }

  private def assertInvalidQuorumVoters(value: String): Unit = {
    val props = TestUtils.createBrokerConfig(0, TestUtils.MockZkConnect)
    props.setProperty(QuorumConfig.QUORUM_VOTERS_CONFIG, value)
    assertThrows(classOf[ConfigException], () => KafkaConfig.fromProps(props))
  }

  @Test
  def testValidEmptyQuorumVotersParsing(): Unit = {
    assertValidQuorumVoters(new util.HashMap[Integer, InetSocketAddress](), "")
  }

  @Test
  def testValidQuorumVotersParsingWithIpAddress(): Unit = {
    val expected = new util.HashMap[Integer, InetSocketAddress]()
    expected.put(1, new InetSocketAddress("127.0.0.1", 9092))
    assertValidQuorumVoters(expected, "1@127.0.0.1:9092")
  }

  @Test
  def testValidQuorumVotersParsingWithMultipleHost(): Unit = {
    val expected = new util.HashMap[Integer, InetSocketAddress]()
    expected.put(1, new InetSocketAddress("kafka1", 9092))
    expected.put(2, new InetSocketAddress("kafka2", 9092))
    expected.put(3, new InetSocketAddress("kafka3", 9092))
    assertValidQuorumVoters(expected, "1@kafka1:9092,2@kafka2:9092,3@kafka3:9092")
  }

  private def assertValidQuorumVoters(expectedVoters: util.Map[Integer, InetSocketAddress], value: String): Unit = {
    val props = TestUtils.createBrokerConfig(0, TestUtils.MockZkConnect)
    props.setProperty(QuorumConfig.QUORUM_VOTERS_CONFIG, value)
    val addresses = QuorumConfig.parseVoterConnections(KafkaConfig.fromProps(props).quorumVoters)
    assertEquals(expectedVoters, addresses)
  }

  @Test
  def testAcceptsLargeNodeIdForRaftBasedCase(): Unit = {
    // Generation of Broker IDs is not supported when using Raft-based controller quorums,
    // so pick a broker ID greater than reserved.broker.max.id, which defaults to 1000,
    // and make sure it is allowed despite broker.id.generation.enable=true (true is the default)
    val largeBrokerId = 2000
    val props = new Properties()
    props.setProperty(KRaftConfigs.PROCESS_ROLES_CONFIG, "broker")
    props.setProperty(SocketServerConfigs.LISTENERS_CONFIG, "PLAINTEXT://localhost:9092")
    props.setProperty(KRaftConfigs.CONTROLLER_LISTENER_NAMES_CONFIG, "SSL")
    props.setProperty(QuorumConfig.QUORUM_VOTERS_CONFIG, "2@localhost:9093")
    props.setProperty(KRaftConfigs.NODE_ID_CONFIG, largeBrokerId.toString)
    KafkaConfig.fromProps(props)
  }

  @Test
  def testRejectsNegativeNodeIdForRaftBasedBrokerCaseWithAutoGenEnabled(): Unit = {
    // -1 is the default for both node.id and broker.id
    val props = new Properties()
    props.setProperty(KRaftConfigs.PROCESS_ROLES_CONFIG, "broker")
    assertFalse(isValidKafkaConfig(props))
  }

  @Test
  def testRejectsNegativeNodeIdForRaftBasedControllerCaseWithAutoGenEnabled(): Unit = {
    // -1 is the default for both node.id and broker.id
    val props = new Properties()
    props.setProperty(KRaftConfigs.PROCESS_ROLES_CONFIG, "controller")
    assertFalse(isValidKafkaConfig(props))
  }

  @Test
  def testRejectsNegativeNodeIdForRaftBasedCaseWithAutoGenDisabled(): Unit = {
    // -1 is the default for both node.id and broker.id
    val props = new Properties()
    props.setProperty(KRaftConfigs.PROCESS_ROLES_CONFIG, "broker")
    props.setProperty(ServerConfigs.BROKER_ID_GENERATION_ENABLE_CONFIG, "false")
    props.setProperty(QuorumConfig.QUORUM_VOTERS_CONFIG, "2@localhost:9093")
    assertFalse(isValidKafkaConfig(props))
  }

  @Test
  def testRejectsLargeNodeIdForZkBasedCaseWithAutoGenEnabled(): Unit = {
    // Generation of Broker IDs is supported when using ZooKeeper-based controllers,
    // so pick a broker ID greater than reserved.broker.max.id, which defaults to 1000,
    // and make sure it is not allowed with broker.id.generation.enable=true (true is the default)
    val largeBrokerId = 2000
    val props = TestUtils.createBrokerConfig(largeBrokerId, TestUtils.MockZkConnect, port = TestUtils.MockZkPort)
    val listeners = "PLAINTEXT://A:9092,SSL://B:9093,SASL_SSL://C:9094"
    props.setProperty(SocketServerConfigs.LISTENERS_CONFIG, listeners)
    props.setProperty(SocketServerConfigs.ADVERTISED_LISTENERS_CONFIG, listeners)
    assertFalse(isValidKafkaConfig(props))
  }

  @Test
  def testAcceptsNegativeOneNodeIdForZkBasedCaseWithAutoGenEnabled(): Unit = {
    // -1 is the default for both node.id and broker.id; it implies "auto-generate" and should succeed
    val props = TestUtils.createBrokerConfig(-1, TestUtils.MockZkConnect, port = TestUtils.MockZkPort)
    val listeners = "PLAINTEXT://A:9092,SSL://B:9093,SASL_SSL://C:9094"
    props.setProperty(SocketServerConfigs.LISTENERS_CONFIG, listeners)
    props.setProperty(SocketServerConfigs.ADVERTISED_LISTENERS_CONFIG, listeners)
    KafkaConfig.fromProps(props)
  }

  @Test
  def testRejectsNegativeTwoNodeIdForZkBasedCaseWithAutoGenEnabled(): Unit = {
    // -1 implies "auto-generate" and should succeed, but -2 does not and should fail
    val negativeTwoNodeId = -2
    val props = TestUtils.createBrokerConfig(negativeTwoNodeId, TestUtils.MockZkConnect, port = TestUtils.MockZkPort)
    val listeners = "PLAINTEXT://A:9092,SSL://B:9093,SASL_SSL://C:9094"
    props.setProperty(SocketServerConfigs.LISTENERS_CONFIG, listeners)
    props.setProperty(SocketServerConfigs.ADVERTISED_LISTENERS_CONFIG, listeners)
    props.setProperty(KRaftConfigs.NODE_ID_CONFIG, negativeTwoNodeId.toString)
    props.setProperty(ServerConfigs.BROKER_ID_CONFIG, negativeTwoNodeId.toString)
    assertFalse(isValidKafkaConfig(props))
  }

  @Test
  def testAcceptsLargeNodeIdForZkBasedCaseWithAutoGenDisabled(): Unit = {
    // Ensure a broker ID greater than reserved.broker.max.id, which defaults to 1000,
    // is allowed with broker.id.generation.enable=false
    val largeBrokerId = 2000
    val props = TestUtils.createBrokerConfig(largeBrokerId, TestUtils.MockZkConnect, port = TestUtils.MockZkPort)
    val listeners = "PLAINTEXT://A:9092,SSL://B:9093,SASL_SSL://C:9094"
    props.setProperty(SocketServerConfigs.LISTENERS_CONFIG, listeners)
    props.setProperty(SocketServerConfigs.ADVERTISED_LISTENERS_CONFIG, listeners)
    props.setProperty(ServerConfigs.BROKER_ID_GENERATION_ENABLE_CONFIG, "false")
    KafkaConfig.fromProps(props)
  }

  @Test
  def testRejectsNegativeNodeIdForZkBasedCaseWithAutoGenDisabled(): Unit = {
    // -1 is the default for both node.id and broker.id
    val props = TestUtils.createBrokerConfig(-1, TestUtils.MockZkConnect, port = TestUtils.MockZkPort)
    val listeners = "PLAINTEXT://A:9092,SSL://B:9093,SASL_SSL://C:9094"
    props.setProperty(SocketServerConfigs.LISTENERS_CONFIG, listeners)
    props.setProperty(ServerConfigs.BROKER_ID_GENERATION_ENABLE_CONFIG, "false")
    assertFalse(isValidKafkaConfig(props))
  }

  @Test
  def testZookeeperConnectRequiredIfEmptyProcessRoles(): Unit = {
    val props = new Properties()
    props.setProperty(KRaftConfigs.PROCESS_ROLES_CONFIG, "")
    props.setProperty(SocketServerConfigs.LISTENERS_CONFIG, "PLAINTEXT://127.0.0.1:9092")
    assertFalse(isValidKafkaConfig(props))
  }

  @Test
  def testZookeeperConnectNotRequiredIfNonEmptyProcessRoles(): Unit = {
    val props = new Properties()
    props.setProperty(KRaftConfigs.PROCESS_ROLES_CONFIG, "broker")
    props.setProperty(SocketServerConfigs.LISTENERS_CONFIG, "PLAINTEXT://127.0.0.1:9092")
    props.setProperty(KRaftConfigs.CONTROLLER_LISTENER_NAMES_CONFIG, "SSL")
    props.setProperty(KRaftConfigs.NODE_ID_CONFIG, "1")
    props.setProperty(QuorumConfig.QUORUM_VOTERS_CONFIG, "2@localhost:9093")
    KafkaConfig.fromProps(props)
  }

  @Test
  def testCustomMetadataLogDir(): Unit = {
    val metadataDir = "/path/to/metadata/dir"
    val dataDir = "/path/to/data/dir"

    val props = new Properties()
    props.setProperty(KRaftConfigs.PROCESS_ROLES_CONFIG, "broker")
    props.setProperty(KRaftConfigs.CONTROLLER_LISTENER_NAMES_CONFIG, "SSL")
    props.setProperty(KRaftConfigs.METADATA_LOG_DIR_CONFIG, metadataDir)
    props.setProperty(ServerLogConfigs.LOG_DIR_CONFIG, dataDir)
    props.setProperty(KRaftConfigs.NODE_ID_CONFIG, "1")
    props.setProperty(QuorumConfig.QUORUM_VOTERS_CONFIG, "2@localhost:9093")
    KafkaConfig.fromProps(props)

    val config = KafkaConfig.fromProps(props)
    assertEquals(metadataDir, config.metadataLogDir)
    assertEquals(Seq(dataDir), config.logDirs)
  }

  @Test
  def testDefaultMetadataLogDir(): Unit = {
    val dataDir1 = "/path/to/data/dir/1"
    val dataDir2 = "/path/to/data/dir/2"

    val props = new Properties()
    props.setProperty(KRaftConfigs.PROCESS_ROLES_CONFIG, "broker")
    props.setProperty(KRaftConfigs.CONTROLLER_LISTENER_NAMES_CONFIG, "SSL")
    props.setProperty(ServerLogConfigs.LOG_DIR_CONFIG, s"$dataDir1,$dataDir2")
    props.setProperty(KRaftConfigs.NODE_ID_CONFIG, "1")
    props.setProperty(QuorumConfig.QUORUM_VOTERS_CONFIG, "2@localhost:9093")
    KafkaConfig.fromProps(props)

    val config = KafkaConfig.fromProps(props)
    assertEquals(dataDir1, config.metadataLogDir)
    assertEquals(Seq(dataDir1, dataDir2), config.logDirs)
  }

  @Test
  def testPopulateSynonymsOnEmptyMap(): Unit = {
    assertEquals(Collections.emptyMap(), KafkaConfig.populateSynonyms(Collections.emptyMap()))
  }

  @Test
  def testPopulateSynonymsOnMapWithoutNodeId(): Unit = {
    val input =  new util.HashMap[String, String]()
    input.put(ServerConfigs.BROKER_ID_CONFIG, "4")
    val expectedOutput = new util.HashMap[String, String]()
    expectedOutput.put(ServerConfigs.BROKER_ID_CONFIG, "4")
    expectedOutput.put(KRaftConfigs.NODE_ID_CONFIG, "4")
    assertEquals(expectedOutput, KafkaConfig.populateSynonyms(input))
  }

  @Test
  def testPopulateSynonymsOnMapWithoutBrokerId(): Unit = {
    val input =  new util.HashMap[String, String]()
    input.put(KRaftConfigs.NODE_ID_CONFIG, "4")
    val expectedOutput = new util.HashMap[String, String]()
    expectedOutput.put(ServerConfigs.BROKER_ID_CONFIG, "4")
    expectedOutput.put(KRaftConfigs.NODE_ID_CONFIG, "4")
    assertEquals(expectedOutput, KafkaConfig.populateSynonyms(input))
  }

  @Test
  def testNodeIdMustNotBeDifferentThanBrokerId(): Unit = {
    val props = new Properties()
    props.setProperty(ServerConfigs.BROKER_ID_CONFIG, "1")
    props.setProperty(KRaftConfigs.NODE_ID_CONFIG, "2")
    assertEquals("You must set `node.id` to the same value as `broker.id`.",
      assertThrows(classOf[ConfigException], () => KafkaConfig.fromProps(props)).getMessage())
  }

  @Test
  def testNodeIdOrBrokerIdMustBeSetWithKraft(): Unit = {
    val props = new Properties()
    props.setProperty(KRaftConfigs.PROCESS_ROLES_CONFIG, "broker")
    props.setProperty(QuorumConfig.QUORUM_VOTERS_CONFIG, "2@localhost:9093")
    assertEquals("Missing configuration `node.id` which is required when `process.roles` " +
      "is defined (i.e. when running in KRaft mode).",
      assertThrows(classOf[ConfigException], () => KafkaConfig.fromProps(props)).getMessage())
  }

  @Test
  def testNodeIdIsInferredByBrokerIdWithKraft(): Unit = {
    val props = new Properties()
    props.setProperty(KRaftConfigs.PROCESS_ROLES_CONFIG, "broker")
    props.setProperty(KRaftConfigs.CONTROLLER_LISTENER_NAMES_CONFIG, "SSL")
    props.setProperty(ServerConfigs.BROKER_ID_CONFIG, "3")
    props.setProperty(QuorumConfig.QUORUM_VOTERS_CONFIG, "2@localhost:9093")
    val config = KafkaConfig.fromProps(props)
    assertEquals(3, config.brokerId)
    assertEquals(3, config.nodeId)
    val originals = config.originals()
    assertEquals("3", originals.get(ServerConfigs.BROKER_ID_CONFIG))
    assertEquals("3", originals.get(KRaftConfigs.NODE_ID_CONFIG))
  }

  def kraftProps(): Properties = {
    val props = new Properties()
    props.setProperty(KRaftConfigs.PROCESS_ROLES_CONFIG, "broker")
    props.setProperty(KRaftConfigs.CONTROLLER_LISTENER_NAMES_CONFIG, "CONTROLLER")
    props.setProperty(KRaftConfigs.NODE_ID_CONFIG, "3")
    props.setProperty(QuorumConfig.QUORUM_VOTERS_CONFIG, "1@localhost:9093")
    props
  }

  @Test
  def testBrokerIdIsInferredByNodeIdWithKraft(): Unit = {
    val props = new Properties()
    props.putAll(kraftProps())
    val config = KafkaConfig.fromProps(props)
    assertEquals(3, config.brokerId)
    assertEquals(3, config.nodeId)
    val originals = config.originals()
    assertEquals("3", originals.get(ServerConfigs.BROKER_ID_CONFIG))
    assertEquals("3", originals.get(KRaftConfigs.NODE_ID_CONFIG))
  }

  @Test
  def testSaslJwksEndpointRetryDefaults(): Unit = {
    val props = new Properties()
    props.setProperty(ZkConfigs.ZK_CONNECT_CONFIG, "localhost:2181")
    val config = KafkaConfig.fromProps(props)
    assertNotNull(config.getLong(SaslConfigs.SASL_OAUTHBEARER_JWKS_ENDPOINT_RETRY_BACKOFF_MS))
    assertNotNull(config.getLong(SaslConfigs.SASL_OAUTHBEARER_JWKS_ENDPOINT_RETRY_BACKOFF_MAX_MS))
  }

  @Test
  def testInvalidAuthorizerClassName(): Unit = {
    val props = TestUtils.createBrokerConfig(0, TestUtils.MockZkConnect, port = 8181)
    val configs = new util.HashMap[Object, Object](props)
    configs.put(ServerConfigs.AUTHORIZER_CLASS_NAME_CONFIG, null)
    val ce = assertThrows(classOf[ConfigException], () => KafkaConfig.apply(configs))
    assertTrue(ce.getMessage.contains(ServerConfigs.AUTHORIZER_CLASS_NAME_CONFIG))
  }

  @Test
  def testInvalidSecurityInterBrokerProtocol(): Unit = {
    val props = TestUtils.createBrokerConfig(0, TestUtils.MockZkConnect, port = 8181)
    props.setProperty(ReplicationConfigs.INTER_BROKER_SECURITY_PROTOCOL_CONFIG, "abc")
    val ce = assertThrows(classOf[ConfigException], () => KafkaConfig.fromProps(props))
    assertTrue(ce.getMessage.contains(ReplicationConfigs.INTER_BROKER_SECURITY_PROTOCOL_CONFIG))
  }

  @Test
  def testEarlyStartListenersDefault(): Unit = {
    val props = new Properties()
    props.setProperty(KRaftConfigs.PROCESS_ROLES_CONFIG, "controller")
    props.setProperty(KRaftConfigs.CONTROLLER_LISTENER_NAMES_CONFIG, "CONTROLLER")
    props.setProperty(SocketServerConfigs.LISTENERS_CONFIG, "CONTROLLER://:8092")
    props.setProperty(KRaftConfigs.NODE_ID_CONFIG, "1")
    props.setProperty(QuorumConfig.QUORUM_VOTERS_CONFIG, "1@localhost:9093")
    val config = new KafkaConfig(props)
    assertEquals(Set("CONTROLLER"), config.earlyStartListeners.map(_.value()))
  }

  @Test
  def testEarlyStartListeners(): Unit = {
    val props = new Properties()
    props.putAll(kraftProps())
    props.setProperty(ServerConfigs.EARLY_START_LISTENERS_CONFIG, "INTERNAL,INTERNAL2")
    props.setProperty(ReplicationConfigs.INTER_BROKER_LISTENER_NAME_CONFIG, "INTERNAL")
    props.setProperty(SocketServerConfigs.LISTENER_SECURITY_PROTOCOL_MAP_CONFIG,
      "INTERNAL:PLAINTEXT,INTERNAL2:PLAINTEXT,CONTROLLER:PLAINTEXT")
    props.setProperty(SocketServerConfigs.LISTENERS_CONFIG,
      "INTERNAL://127.0.0.1:9092,INTERNAL2://127.0.0.1:9093")
    val config = new KafkaConfig(props)
    assertEquals(Set(new ListenerName("INTERNAL"), new ListenerName("INTERNAL2")),
      config.earlyStartListeners)
  }

  @Test
  def testEarlyStartListenersMustBeListeners(): Unit = {
    val props = new Properties()
    props.putAll(kraftProps())
    props.setProperty(ServerConfigs.EARLY_START_LISTENERS_CONFIG, "INTERNAL")
    assertEquals("early.start.listeners contains listener INTERNAL, but this is not " +
      "contained in listeners or controller.listener.names",
        assertThrows(classOf[ConfigException], () => new KafkaConfig(props)).getMessage)
  }

  @Test
  def testIgnoreUserInterBrokerProtocolVersionKRaft(): Unit = {
    for (ibp <- Seq("3.0", "3.1", "3.2")) {
      val props = new Properties()
      props.putAll(kraftProps())
      props.setProperty(ReplicationConfigs.INTER_BROKER_PROTOCOL_VERSION_CONFIG, ibp)
      val config = new KafkaConfig(props)
      assertEquals(config.interBrokerProtocolVersion, MetadataVersion.MINIMUM_KRAFT_VERSION)
    }
  }

  @Test
  def testInvalidInterBrokerProtocolVersionKRaft(): Unit = {
    val props = new Properties()
    props.putAll(kraftProps())
    props.setProperty(ReplicationConfigs.INTER_BROKER_PROTOCOL_VERSION_CONFIG, "2.8")
    assertEquals("A non-KRaft version 2.8 given for inter.broker.protocol.version. The minimum version is 3.0-IV1",
      assertThrows(classOf[ConfigException], () => new KafkaConfig(props)).getMessage)
  }

  @Test
  def testDefaultInterBrokerProtocolVersionKRaft(): Unit = {
    val props = new Properties()
    props.putAll(kraftProps())
    val config = KafkaConfig.fromProps(props)
    assertEquals(config.interBrokerProtocolVersion, MetadataVersion.MINIMUM_KRAFT_VERSION)
  }

  @Test
  def testMetadataMaxSnapshotInterval(): Unit = {
    val validValue = 100
    val props = new Properties()
    props.putAll(kraftProps())
    props.setProperty(KRaftConfigs.METADATA_SNAPSHOT_MAX_INTERVAL_MS_CONFIG, validValue.toString)

    val config = KafkaConfig.fromProps(props)
    assertEquals(validValue, config.metadataSnapshotMaxIntervalMs)

    props.setProperty(KRaftConfigs.METADATA_SNAPSHOT_MAX_INTERVAL_MS_CONFIG, "-1")
    val errorMessage = assertThrows(classOf[ConfigException], () => KafkaConfig.fromProps(props)).getMessage

    assertEquals(
      "Invalid value -1 for configuration metadata.log.max.snapshot.interval.ms: Value must be at least 0",
      errorMessage
    )
  }

  @Test
  def testMigrationEnabledZkMode(): Unit = {
    val props = TestUtils.createBrokerConfig(1, TestUtils.MockZkConnect, port = TestUtils.MockZkPort)
    props.setProperty(KRaftConfigs.MIGRATION_ENABLED_CONFIG, "true")
    assertEquals(
      "If using zookeeper.metadata.migration.enable, controller.quorum.voters must contain a parseable set of voters.",
      assertThrows(classOf[ConfigException], () => KafkaConfig.fromProps(props)).getMessage)

    props.setProperty(QuorumConfig.QUORUM_VOTERS_CONFIG, "3000@localhost:9093")
    assertEquals(
      "requirement failed: controller.listener.names must not be empty when running in ZooKeeper migration mode: []",
      assertThrows(classOf[IllegalArgumentException], () => KafkaConfig.fromProps(props)).getMessage)

    props.setProperty(KRaftConfigs.CONTROLLER_LISTENER_NAMES_CONFIG, "CONTROLLER")

    // All needed configs are now set
    KafkaConfig.fromProps(props)

    // Check that we allow authorizer to be set
    props.setProperty(ServerConfigs.AUTHORIZER_CLASS_NAME_CONFIG, classOf[AclAuthorizer].getCanonicalName)
    KafkaConfig.fromProps(props)

    // Don't allow migration startup with an older IBP
    props.setProperty(ReplicationConfigs.INTER_BROKER_PROTOCOL_VERSION_CONFIG, MetadataVersion.IBP_3_3_IV0.version())
    assertEquals(
      "requirement failed: Cannot enable ZooKeeper migration without setting 'inter.broker.protocol.version' to 3.4 or higher",
      assertThrows(classOf[IllegalArgumentException], () => KafkaConfig.fromProps(props)).getMessage)

    props.remove(KRaftConfigs.MIGRATION_ENABLED_CONFIG)
    assertEquals(
      "requirement failed: controller.listener.names must be empty when not running in KRaft mode: [CONTROLLER]",
      assertThrows(classOf[IllegalArgumentException], () => KafkaConfig.fromProps(props)).getMessage)

    props.remove(KRaftConfigs.CONTROLLER_LISTENER_NAMES_CONFIG)
    KafkaConfig.fromProps(props)
  }

  @Test
  def testMigrationCannotBeEnabledWithJBOD(): Unit = {
    val props = TestUtils.createBrokerConfig(1, TestUtils.MockZkConnect, port = TestUtils.MockZkPort, logDirCount = 2)
    props.setProperty(KRaftConfigs.MIGRATION_ENABLED_CONFIG, "true")
    props.setProperty(QuorumConfig.QUORUM_VOTERS_CONFIG, "3000@localhost:9093")
    props.setProperty(KRaftConfigs.CONTROLLER_LISTENER_NAMES_CONFIG, "CONTROLLER")
    props.setProperty(ReplicationConfigs.INTER_BROKER_PROTOCOL_VERSION_CONFIG, MetadataVersion.IBP_3_7_IV1.version())

    assertEquals(
      "requirement failed: Cannot enable ZooKeeper migration with multiple log directories " +
      "(aka JBOD) without setting 'inter.broker.protocol.version' to 3.7-IV2 or higher",
      assertThrows(classOf[IllegalArgumentException], () => KafkaConfig.fromProps(props)).getMessage)
  }

  @Test
  def testMigrationEnabledKRaftMode(): Unit = {
    val props = new Properties()
    props.putAll(kraftProps())
    props.setProperty(KRaftConfigs.MIGRATION_ENABLED_CONFIG, "true")

    assertEquals(
      "If using `zookeeper.metadata.migration.enable` in KRaft mode, `zookeeper.connect` must also be set.",
      assertThrows(classOf[ConfigException], () => KafkaConfig.fromProps(props)).getMessage)

    props.setProperty(ZkConfigs.ZK_CONNECT_CONFIG, "localhost:2181")
    KafkaConfig.fromProps(props)
  }

  @Test
  def testConsumerGroupSessionTimeoutValidation(): Unit = {
    val props = new Properties()
    props.putAll(kraftProps())

    // Max should be greater than or equals to min.
    props.put(GroupCoordinatorConfig.CONSUMER_GROUP_MIN_SESSION_TIMEOUT_MS_CONFIG, "20")
    props.put(GroupCoordinatorConfig.CONSUMER_GROUP_MAX_SESSION_TIMEOUT_MS_CONFIG, "10")
    assertThrows(classOf[IllegalArgumentException], () => KafkaConfig.fromProps(props))

    // The timeout should be within the min-max range.
    props.put(GroupCoordinatorConfig.CONSUMER_GROUP_MIN_SESSION_TIMEOUT_MS_CONFIG, "10")
    props.put(GroupCoordinatorConfig.CONSUMER_GROUP_MAX_SESSION_TIMEOUT_MS_CONFIG, "20")
    props.put(GroupCoordinatorConfig.CONSUMER_GROUP_SESSION_TIMEOUT_MS_CONFIG, "5")
    assertThrows(classOf[IllegalArgumentException], () => KafkaConfig.fromProps(props))
    props.put(GroupCoordinatorConfig.CONSUMER_GROUP_SESSION_TIMEOUT_MS_CONFIG, "25")
    assertThrows(classOf[IllegalArgumentException], () => KafkaConfig.fromProps(props))
  }

  @Test
  def testConsumerGroupHeartbeatIntervalValidation(): Unit = {
    val props = new Properties()
    props.putAll(kraftProps())

    // Max should be greater than or equals to min.
    props.put(GroupCoordinatorConfig.CONSUMER_GROUP_MIN_HEARTBEAT_INTERVAL_MS_CONFIG, "20")
    props.put(GroupCoordinatorConfig.CONSUMER_GROUP_MAX_HEARTBEAT_INTERVAL_MS_CONFIG, "10")
    assertThrows(classOf[IllegalArgumentException], () => KafkaConfig.fromProps(props))

    // The timeout should be within the min-max range.
    props.put(GroupCoordinatorConfig.CONSUMER_GROUP_MIN_HEARTBEAT_INTERVAL_MS_CONFIG, "10")
    props.put(GroupCoordinatorConfig.CONSUMER_GROUP_MAX_HEARTBEAT_INTERVAL_MS_CONFIG, "20")
    props.put(GroupCoordinatorConfig.CONSUMER_GROUP_HEARTBEAT_INTERVAL_MS_CONFIG, "5")
    assertThrows(classOf[IllegalArgumentException], () => KafkaConfig.fromProps(props))
    props.put(GroupCoordinatorConfig.CONSUMER_GROUP_HEARTBEAT_INTERVAL_MS_CONFIG, "25")
    assertThrows(classOf[IllegalArgumentException], () => KafkaConfig.fromProps(props))
  }

  @Test
  def testGroupCoordinatorRebalanceProtocols(): Unit = {
    val props = new Properties()

    // consumer cannot be enabled in ZK mode.
    props.put(GroupCoordinatorConfig.GROUP_COORDINATOR_REBALANCE_PROTOCOLS_CONFIG, "classic,consumer")
    assertThrows(classOf[ConfigException], () => KafkaConfig.fromProps(props))

    // Setting KRaft's properties.
    props.putAll(kraftProps())

    // Only classic and consumer are supported.
    props.put(GroupCoordinatorConfig.GROUP_COORDINATOR_REBALANCE_PROTOCOLS_CONFIG, "foo")
    assertThrows(classOf[ConfigException], () => KafkaConfig.fromProps(props))

    // classic cannot be disabled.
    props.put(GroupCoordinatorConfig.GROUP_COORDINATOR_REBALANCE_PROTOCOLS_CONFIG, "consumer")
    assertThrows(classOf[ConfigException], () => KafkaConfig.fromProps(props))

    // This is OK.
    props.put(GroupCoordinatorConfig.GROUP_COORDINATOR_REBALANCE_PROTOCOLS_CONFIG, "classic,consumer")
    val config = KafkaConfig.fromProps(props)
    assertEquals(Set(GroupType.CLASSIC, GroupType.CONSUMER), config.groupCoordinatorRebalanceProtocols)
    assertTrue(config.isNewGroupCoordinatorEnabled)
  }

  @Test
  def testConsumerGroupMigrationPolicy(): Unit = {
    val props = new Properties()
    props.putAll(kraftProps())

    // Invalid GroupProtocolMigrationPolicy name.
    props.put(GroupCoordinatorConfig.CONSUMER_GROUP_MIGRATION_POLICY_CONFIG, "foo")
    assertThrows(classOf[ConfigException], () => KafkaConfig.fromProps(props))

    ConsumerGroupMigrationPolicy.values.foreach { policy =>
      props.put(GroupCoordinatorConfig.CONSUMER_GROUP_MIGRATION_POLICY_CONFIG, policy.toString)
      val config = KafkaConfig.fromProps(props)
      assertEquals(policy, config.consumerGroupMigrationPolicy)
    }

    // The config is case-insensitive.
    ConsumerGroupMigrationPolicy.values.foreach { policy =>
      props.put(GroupCoordinatorConfig.CONSUMER_GROUP_MIGRATION_POLICY_CONFIG, policy.toString.toUpperCase())
      val config = KafkaConfig.fromProps(props)
      assertEquals(policy, config.consumerGroupMigrationPolicy)
    }
  }

  @Test
  def testSingleLogDirectoryWithRemoteLogStorage(): Unit = {
    val props = TestUtils.createBrokerConfig(0, TestUtils.MockZkConnect, port = 8181)
    props.put(RemoteLogManagerConfig.REMOTE_LOG_STORAGE_SYSTEM_ENABLE_PROP, String.valueOf(true))
    props.put(ServerLogConfigs.LOG_DIRS_CONFIG, "/tmp/a")
    assertDoesNotThrow(() => KafkaConfig.fromProps(props))

    props.put(ServerLogConfigs.LOG_DIRS_CONFIG, "/tmp/a,/tmp/b")
    assertDoesNotThrow(() => KafkaConfig.fromProps(props))
  }
}<|MERGE_RESOLUTION|>--- conflicted
+++ resolved
@@ -43,14 +43,10 @@
 import org.apache.kafka.server.common.MetadataVersion.{IBP_0_8_2, IBP_3_0_IV1}
 import org.apache.kafka.server.config.{DelegationTokenManagerConfigs, KRaftConfigs, QuotaConfigs, ReplicationConfigs, ServerConfigs, ServerLogConfigs, ServerTopicConfigSynonyms, ZkConfigs}
 import org.apache.kafka.server.log.remote.storage.RemoteLogManagerConfig
-<<<<<<< HEAD
-import org.apache.kafka.storage.internals.log.{CleanerConfig, LogConfig}
-=======
 import org.apache.kafka.server.metrics.MetricConfigs
 import org.apache.kafka.storage.internals.log.CleanerConfig
 import org.junit.jupiter.api.Assertions._
 import org.junit.jupiter.api.Test
->>>>>>> 0971924e
 import org.junit.jupiter.api.function.Executable
 
 import scala.annotation.nowarn
@@ -859,26 +855,6 @@
         case SocketServerConfigs.SOCKET_LISTEN_BACKLOG_SIZE_CONFIG => assertPropertyInvalid(baseProperties, name, "not_a_number")
         case SocketServerConfigs.MAX_CONNECTIONS_PER_IP_OVERRIDES_CONFIG =>
           assertPropertyInvalid(baseProperties, name, "127.0.0.1:not_a_number")
-<<<<<<< HEAD
-        case KafkaConfig.ConnectionsMaxIdleMsProp => assertPropertyInvalid(baseProperties, name, "not_a_number")
-        case KafkaConfig.FailedAuthenticationDelayMsProp => assertPropertyInvalid(baseProperties, name, "not_a_number", "-1")
-
-        case KafkaConfig.NumPartitionsProp => assertPropertyInvalid(baseProperties, name, "not_a_number", "0")
-        case KafkaConfig.LogDirsProp => // ignore string
-        case KafkaConfig.LogDirProp => // ignore string
-        case KafkaConfig.LogSegmentBytesProp => assertPropertyInvalid(baseProperties, name, "not_a_number", Records.LOG_OVERHEAD - 1)
-
-        case KafkaConfig.LogRollTimeMillisProp => assertPropertyInvalid(baseProperties, name, "not_a_number", "0")
-        case KafkaConfig.LogRollTimeHoursProp => assertPropertyInvalid(baseProperties, name, "not_a_number", "0")
-
-        case KafkaConfig.LogRetentionTimeMillisProp => assertPropertyInvalid(baseProperties, name, "not_a_number", "0")
-        case KafkaConfig.LogRetentionTimeMinutesProp => assertPropertyInvalid(baseProperties, name, "not_a_number", "0")
-        case KafkaConfig.LogRetentionTimeHoursProp => assertPropertyInvalid(baseProperties, name, "not_a_number", "0")
-
-        case KafkaConfig.LogRetentionBytesProp => assertPropertyInvalid(baseProperties, name, "not_a_number")
-        case KafkaConfig.LogCleanupIntervalMsProp => assertPropertyInvalid(baseProperties, name, "not_a_number", "0")
-        case KafkaConfig.LogCleanupPolicyProp => assertPropertyInvalid(baseProperties, name, "unknown_policy", "0")
-=======
         case SocketServerConfigs.CONNECTIONS_MAX_IDLE_MS_CONFIG => assertPropertyInvalid(baseProperties, name, "not_a_number")
         case SocketServerConfigs.FAILED_AUTHENTICATION_DELAY_MS_CONFIG => assertPropertyInvalid(baseProperties, name, "not_a_number", "-1")
 
@@ -897,7 +873,6 @@
         case ServerLogConfigs.LOG_RETENTION_BYTES_CONFIG => assertPropertyInvalid(baseProperties, name, "not_a_number")
         case ServerLogConfigs.LOG_CLEANUP_INTERVAL_MS_CONFIG => assertPropertyInvalid(baseProperties, name, "not_a_number", "0")
         case ServerLogConfigs.LOG_CLEANUP_POLICY_CONFIG => assertPropertyInvalid(baseProperties, name, "unknown_policy", "0")
->>>>>>> 0971924e
         case CleanerConfig.LOG_CLEANER_IO_MAX_BYTES_PER_SECOND_PROP => assertPropertyInvalid(baseProperties, name, "not_a_number")
         case CleanerConfig.LOG_CLEANER_DEDUPE_BUFFER_SIZE_PROP => assertPropertyInvalid(baseProperties, name, "not_a_number", "1024")
         case CleanerConfig.LOG_CLEANER_DEDUPE_BUFFER_LOAD_FACTOR_PROP => assertPropertyInvalid(baseProperties, name, "not_a_number")
@@ -906,71 +881,6 @@
         case CleanerConfig.LOG_CLEANER_MIN_COMPACTION_LAG_MS_PROP => assertPropertyInvalid(baseProperties, name, "not_a_number")
         case CleanerConfig.LOG_CLEANER_MAX_COMPACTION_LAG_MS_PROP => assertPropertyInvalid(baseProperties, name, "not_a_number")
         case CleanerConfig.LOG_CLEANER_MIN_CLEAN_RATIO_PROP => assertPropertyInvalid(baseProperties, name, "not_a_number")
-<<<<<<< HEAD
-        case KafkaConfig.LogIndexSizeMaxBytesProp => assertPropertyInvalid(baseProperties, name, "not_a_number", "3")
-        case KafkaConfig.LogFlushIntervalMessagesProp => assertPropertyInvalid(baseProperties, name, "not_a_number", "0")
-        case KafkaConfig.LogFlushSchedulerIntervalMsProp => assertPropertyInvalid(baseProperties, name, "not_a_number")
-        case KafkaConfig.LogFlushIntervalMsProp => assertPropertyInvalid(baseProperties, name, "not_a_number")
-        case KafkaConfig.LogMessageTimestampDifferenceMaxMsProp => assertPropertyInvalid(baseProperties, name, "not_a_number")
-        case KafkaConfig.LogMessageTimestampBeforeMaxMsProp => assertPropertyInvalid(baseProperties, name, "not_a_number")
-        case KafkaConfig.LogMessageTimestampAfterMaxMsProp => assertPropertyInvalid(baseProperties, name, "not_a_number")
-        case KafkaConfig.LogFlushStartOffsetCheckpointIntervalMsProp => assertPropertyInvalid(baseProperties, name, "not_a_number")
-        case KafkaConfig.NumRecoveryThreadsPerDataDirProp => assertPropertyInvalid(baseProperties, name, "not_a_number", "0")
-        case KafkaConfig.AutoCreateTopicsEnableProp => assertPropertyInvalid(baseProperties, name, "not_a_boolean", "0")
-        case KafkaConfig.MinInSyncReplicasProp => assertPropertyInvalid(baseProperties, name, "not_a_number", "0")
-        case KafkaConfig.ControllerSocketTimeoutMsProp => assertPropertyInvalid(baseProperties, name, "not_a_number")
-        case KafkaConfig.DefaultReplicationFactorProp => assertPropertyInvalid(baseProperties, name, "not_a_number")
-        case KafkaConfig.ReplicaLagTimeMaxMsProp => assertPropertyInvalid(baseProperties, name, "not_a_number")
-        case KafkaConfig.ReplicaSocketTimeoutMsProp => assertPropertyInvalid(baseProperties, name, "not_a_number", "-2")
-        case KafkaConfig.ReplicaSocketReceiveBufferBytesProp => assertPropertyInvalid(baseProperties, name, "not_a_number")
-        case KafkaConfig.ReplicaFetchMaxBytesProp => assertPropertyInvalid(baseProperties, name, "not_a_number")
-        case KafkaConfig.ReplicaFetchWaitMaxMsProp => assertPropertyInvalid(baseProperties, name, "not_a_number")
-        case KafkaConfig.ReplicaFetchMinBytesProp => assertPropertyInvalid(baseProperties, name, "not_a_number")
-        case KafkaConfig.ReplicaFetchResponseMaxBytesProp => assertPropertyInvalid(baseProperties, name, "not_a_number")
-        case KafkaConfig.ReplicaSelectorClassProp => // Ignore string
-        case KafkaConfig.NumReplicaFetchersProp => assertPropertyInvalid(baseProperties, name, "not_a_number")
-        case KafkaConfig.ReplicaHighWatermarkCheckpointIntervalMsProp => assertPropertyInvalid(baseProperties, name, "not_a_number")
-        case KafkaConfig.FetchPurgatoryPurgeIntervalRequestsProp => assertPropertyInvalid(baseProperties, name, "not_a_number")
-        case KafkaConfig.ProducerPurgatoryPurgeIntervalRequestsProp => assertPropertyInvalid(baseProperties, name, "not_a_number")
-        case KafkaConfig.DeleteRecordsPurgatoryPurgeIntervalRequestsProp => assertPropertyInvalid(baseProperties, name, "not_a_number")
-        case KafkaConfig.AutoLeaderRebalanceEnableProp => assertPropertyInvalid(baseProperties, name, "not_a_boolean", "0")
-        case KafkaConfig.LeaderImbalancePerBrokerPercentageProp => assertPropertyInvalid(baseProperties, name, "not_a_number")
-        case KafkaConfig.LeaderImbalanceCheckIntervalSecondsProp => assertPropertyInvalid(baseProperties, name, "not_a_number")
-        case KafkaConfig.UncleanLeaderElectionEnableProp => assertPropertyInvalid(baseProperties, name, "not_a_boolean", "0")
-        case KafkaConfig.ControlledShutdownMaxRetriesProp => assertPropertyInvalid(baseProperties, name, "not_a_number")
-        case KafkaConfig.ControlledShutdownRetryBackoffMsProp => assertPropertyInvalid(baseProperties, name, "not_a_number")
-        case KafkaConfig.ControlledShutdownEnableProp => assertPropertyInvalid(baseProperties, name, "not_a_boolean", "0")
-        case KafkaConfig.GroupMinSessionTimeoutMsProp => assertPropertyInvalid(baseProperties, name, "not_a_number")
-        case KafkaConfig.GroupMaxSessionTimeoutMsProp => assertPropertyInvalid(baseProperties, name, "not_a_number")
-        case KafkaConfig.GroupInitialRebalanceDelayMsProp => assertPropertyInvalid(baseProperties, name, "not_a_number")
-        case KafkaConfig.GroupMaxSizeProp => assertPropertyInvalid(baseProperties, name, "not_a_number", "0", "-1")
-        case KafkaConfig.OffsetMetadataMaxSizeProp => assertPropertyInvalid(baseProperties, name, "not_a_number")
-        case KafkaConfig.OffsetsLoadBufferSizeProp => assertPropertyInvalid(baseProperties, name, "not_a_number", "0")
-        case KafkaConfig.OffsetsTopicReplicationFactorProp => assertPropertyInvalid(baseProperties, name, "not_a_number", "0")
-        case KafkaConfig.OffsetsTopicPartitionsProp => assertPropertyInvalid(baseProperties, name, "not_a_number", "0")
-        case KafkaConfig.OffsetsTopicSegmentBytesProp => assertPropertyInvalid(baseProperties, name, "not_a_number", "0")
-        case KafkaConfig.OffsetsTopicCompressionCodecProp => assertPropertyInvalid(baseProperties, name, "not_a_number", "-1")
-        case KafkaConfig.OffsetsRetentionMinutesProp => assertPropertyInvalid(baseProperties, name, "not_a_number", "0")
-        case KafkaConfig.OffsetsRetentionCheckIntervalMsProp => assertPropertyInvalid(baseProperties, name, "not_a_number", "0")
-        case KafkaConfig.OffsetCommitTimeoutMsProp => assertPropertyInvalid(baseProperties, name, "not_a_number", "0")
-        case KafkaConfig.OffsetCommitRequiredAcksProp => assertPropertyInvalid(baseProperties, name, "not_a_number", "-2")
-        case KafkaConfig.TransactionalIdExpirationMsProp => assertPropertyInvalid(baseProperties, name, "not_a_number", "0", "-2")
-        case KafkaConfig.TransactionsMaxTimeoutMsProp => assertPropertyInvalid(baseProperties, name, "not_a_number", "0", "-2")
-        case KafkaConfig.TransactionsTopicMinISRProp => assertPropertyInvalid(baseProperties, name, "not_a_number", "0", "-2")
-        case KafkaConfig.TransactionsLoadBufferSizeProp => assertPropertyInvalid(baseProperties, name, "not_a_number", "0", "-2")
-        case KafkaConfig.TransactionsTopicPartitionsProp => assertPropertyInvalid(baseProperties, name, "not_a_number", "0", "-2")
-        case KafkaConfig.TransactionsTopicSegmentBytesProp => assertPropertyInvalid(baseProperties, name, "not_a_number", "0", "-2")
-        case KafkaConfig.TransactionsTopicReplicationFactorProp => assertPropertyInvalid(baseProperties, name, "not_a_number", "0", "-2")
-        case KafkaConfig.NumQuotaSamplesProp => assertPropertyInvalid(baseProperties, name, "not_a_number", "0")
-        case KafkaConfig.QuotaWindowSizeSecondsProp => assertPropertyInvalid(baseProperties, name, "not_a_number", "0")
-        case KafkaConfig.DeleteTopicEnableProp => assertPropertyInvalid(baseProperties, name, "not_a_boolean", "0")
-
-        case KafkaConfig.MetricNumSamplesProp => assertPropertyInvalid(baseProperties, name, "not_a_number", "-1", "0")
-        case KafkaConfig.MetricSampleWindowMsProp => assertPropertyInvalid(baseProperties, name, "not_a_number", "-1", "0")
-        case KafkaConfig.MetricReporterClassesProp => // ignore string
-        case KafkaConfig.MetricRecordingLevelProp => // ignore string
-        case KafkaConfig.RackProp => // ignore string
-=======
         case ServerLogConfigs.LOG_INDEX_SIZE_MAX_BYTES_CONFIG => assertPropertyInvalid(baseProperties, name, "not_a_number", "3")
         case ServerLogConfigs.LOG_FLUSH_INTERVAL_MESSAGES_CONFIG => assertPropertyInvalid(baseProperties, name, "not_a_number", "0")
         case ServerLogConfigs.LOG_FLUSH_SCHEDULER_INTERVAL_MS_CONFIG => assertPropertyInvalid(baseProperties, name, "not_a_number")
@@ -1038,7 +948,6 @@
         case ServerConfigs.COMPRESSION_LZ4_LEVEL_CONFIG => assertPropertyInvalid(baseProperties, name, "not_a_number", "0")
         case ServerConfigs.COMPRESSION_ZSTD_LEVEL_CONFIG => assertPropertyInvalid(baseProperties, name, "not_a_number", ZstdCompression.MAX_LEVEL + 1)
 
->>>>>>> 0971924e
         //SSL Configs
         case BrokerSecurityConfigs.PRINCIPAL_BUILDER_CLASS_CONFIG =>
         case BrokerSecurityConfigs.CONNECTIONS_MAX_REAUTH_MS_CONFIG =>
@@ -1163,55 +1072,6 @@
         case GroupCoordinatorConfig.CONSUMER_GROUP_MAX_HEARTBEAT_INTERVAL_MS_CONFIG => assertPropertyInvalid(baseProperties, name, "not_a_number", 0, -1)
         case GroupCoordinatorConfig.CONSUMER_GROUP_MAX_SIZE_CONFIG => assertPropertyInvalid(baseProperties, name, "not_a_number", 0, -1)
         case GroupCoordinatorConfig.CONSUMER_GROUP_ASSIGNORS_CONFIG => // ignore string
-
-        // AutoMQ inject start
-        case KafkaConfig.ElasticStreamEndpointProp => // ignore string
-        case KafkaConfig.ElasticStreamNamespaceProp => // ignore string
-        case KafkaConfig.S3EndpointProp => // ignore string
-        case KafkaConfig.S3RegionProp => // ignore string
-        case KafkaConfig.S3PathStyleProp => // ignore string
-        case KafkaConfig.S3BucketProp => // ignore string
-        case KafkaConfig.S3WALPathProp=> // ignore string
-        case KafkaConfig.S3WALCapacityProp => // ignore string
-        case KafkaConfig.S3WALThreadProp => // ignore string
-        case KafkaConfig.S3WALIOPSProp => // ignore string
-        case KafkaConfig.S3WALCacheSizeProp => // ignore string
-        case KafkaConfig.S3WALUploadThresholdProp => // ignore string
-        case KafkaConfig.S3StreamSplitSizeProp => // ignore string
-        case KafkaConfig.S3ObjectBlockSizeProp => // ignore string
-        case KafkaConfig.S3ObjectPartSizeProp => // ignore string
-        case KafkaConfig.S3BlockCacheSizeProp => // ignore string
-        case KafkaConfig.S3StreamObjectCompactionIntervalMinutesProp => // ignore string
-        case KafkaConfig.S3StreamObjectCompactionMaxSizeBytesProp => // ignore string
-        case KafkaConfig.S3ControllerRequestRetryMaxCountProp => // ignore string
-        case KafkaConfig.S3ControllerRequestRetryBaseDelayMsProp => // ignore string
-        case KafkaConfig.S3StreamSetObjectCompactionIntervalProp => // ignore string
-        case KafkaConfig.S3StreamSetObjectCompactionCacheSizeProp => // ignore string
-        case KafkaConfig.S3StreamSetObjectCompactionStreamSplitSizeProp => // ignore string
-        case KafkaConfig.S3StreamSetObjectCompactionForceSplitMinutesProp => // ignore string
-        case KafkaConfig.S3StreamSetObjectCompactionMaxObjectNumProp=> // ignore string
-        case KafkaConfig.S3MaxStreamNumPerStreamSetObjectProp => // ignore string
-        case KafkaConfig.S3MaxStreamObjectNumPerCommit => // ignore string
-        case KafkaConfig.S3MockEnableProp => // ignore string
-        case KafkaConfig.S3ObjectDeleteRetentionMinutes => // ignore string
-        case KafkaConfig.S3ObjectLogEnableProp => // ignore string
-        case KafkaConfig.S3NetworkBaselineBandwidthProp => // ignore string
-        case KafkaConfig.S3RefillPeriodMsProp => // ignore string
-        case KafkaConfig.S3MetricsEnableProp => // ignore string
-        case KafkaConfig.S3TracerEnableProp => // ignore string
-        case KafkaConfig.S3ExporterOTLPEndpointProp => // ignore string
-        case KafkaConfig.S3ExporterOTLPProtocolProp => // ignore string
-        case KafkaConfig.S3ExporterOTLPCompressionEnableProp => // ignore string
-        case KafkaConfig.S3TraceExporterOTLPEndpointProp => // ignore string
-        case KafkaConfig.S3ExporterReportIntervalMsProp => // ignore string
-        case KafkaConfig.S3MetricsLevelProp => // ignore string
-        case KafkaConfig.S3MetricsExporterTypeProp => // ignore string
-        case KafkaConfig.S3MetricsExporterPromHostProp => // ignore string
-        case KafkaConfig.S3MetricsExporterPromPortProp => // ignore string
-        case KafkaConfig.S3SpanScheduledDelayMsProp => // ignore string
-        case KafkaConfig.S3SpanMaxQueueSizeProp => // ignore string
-        case KafkaConfig.S3SpanMaxBatchSizeProp => // ignore string
-        // AutoMQ inject end
 
         case _ => assertPropertyInvalid(baseProperties, name, "not_a_number", "-1")
       }
