--- conflicted
+++ resolved
@@ -353,13 +353,6 @@
 # If Cygwin is detected, classpath is converted to Windows format.
 (( WINDOWS_OS_FORMAT )) && CLASSPATH=$(cygpath --path --mixed "${CLASSPATH}")
 
-<<<<<<< HEAD
-# Launch mode
-if [ "x$DAEMON_MODE" = "xtrue" ]; then
-  nohup "$JAVA" $KAFKA_HEAP_OPTS $KAFKA_JVM_PERFORMANCE_OPTS $KAFKA_GC_LOG_OPTS $KAFKA_JMX_OPTS $KAFKA_LOG4J_CMD_OPTS $KAFKA_JDK_COMPATIBILITY_OPTS -cp "$CLASSPATH" $KAFKA_OPTS "$@" > "$CONSOLE_OUTPUT_FILE" 2>&1 < /dev/null &
-else
-  exec "$JAVA" $KAFKA_HEAP_OPTS $KAFKA_JVM_PERFORMANCE_OPTS $KAFKA_GC_LOG_OPTS $KAFKA_JMX_OPTS $KAFKA_LOG4J_CMD_OPTS $KAFKA_JDK_COMPATIBILITY_OPTS -cp "$CLASSPATH" $KAFKA_OPTS "$@"
-=======
 # If KAFKA_MODE=native, it will bring up Kafka in the native mode.
 # It expects the Kafka executable binary to be present at $base_dir/kafka.Kafka.
 # This is specifically used to run system tests on native Kafka - by bringing up Kafka in the native mode.
@@ -368,9 +361,8 @@
 else
   # Launch mode
   if [ "x$DAEMON_MODE" = "xtrue" ]; then
-    nohup "$JAVA" $KAFKA_HEAP_OPTS $KAFKA_JVM_PERFORMANCE_OPTS $KAFKA_GC_LOG_OPTS $KAFKA_JMX_OPTS $KAFKA_LOG4J_CMD_OPTS -cp "$CLASSPATH" $KAFKA_OPTS "$@" > "$CONSOLE_OUTPUT_FILE" 2>&1 < /dev/null &
+    nohup "$JAVA" $KAFKA_HEAP_OPTS $KAFKA_JVM_PERFORMANCE_OPTS $KAFKA_GC_LOG_OPTS $KAFKA_JMX_OPTS $KAFKA_LOG4J_CMD_OPTS $KAFKA_JDK_COMPATIBILITY_OPTS -cp "$CLASSPATH" $KAFKA_OPTS "$@" > "$CONSOLE_OUTPUT_FILE" 2>&1 < /dev/null &
   else
-    exec "$JAVA" $KAFKA_HEAP_OPTS $KAFKA_JVM_PERFORMANCE_OPTS $KAFKA_GC_LOG_OPTS $KAFKA_JMX_OPTS $KAFKA_LOG4J_CMD_OPTS -cp "$CLASSPATH" $KAFKA_OPTS "$@"
-  fi
->>>>>>> 0971924e
+    exec "$JAVA" $KAFKA_HEAP_OPTS $KAFKA_JVM_PERFORMANCE_OPTS $KAFKA_GC_LOG_OPTS $KAFKA_JMX_OPTS $KAFKA_LOG4J_CMD_OPTS $KAFKA_JDK_COMPATIBILITY_OPTS -cp "$CLASSPATH" $KAFKA_OPTS "$@"
+  fi
 fi